--- conflicted
+++ resolved
@@ -5,15 +5,9 @@
     for which dotnet/versions commit was last used to update the dependency.
   -->
   <PropertyGroup>
-<<<<<<< HEAD
     <ProdConCurrentRef>79731c509a9d31b921f531ee63c48daa8e0c30d5</ProdConCurrentRef>
     <CoreClrCurrentRef>79731c509a9d31b921f531ee63c48daa8e0c30d5</CoreClrCurrentRef>
     <BuildToolsCurrentRef>ba7a90f8cbc824737d0fae5ff230635a9764a1d7</BuildToolsCurrentRef>
-=======
-    <ProdConCurrentRef>d1e2bedf58a4a66aadda4f5751ecdaf3ad4f62fe</ProdConCurrentRef>
-    <CoreClrCurrentRef>79731c509a9d31b921f531ee63c48daa8e0c30d5</CoreClrCurrentRef>
-    <BuildToolsCurrentRef>91c9a3b3374ff71e72c06d5773bd26598539aa1d</BuildToolsCurrentRef>
->>>>>>> 4ca4d03a
   </PropertyGroup>
 
   <!-- Package dependency verification/auto-upgrade configuration. -->
@@ -51,19 +45,10 @@
       <VersionsRepoOwner>dotnet</VersionsRepoOwner>
       <VersionsRepo>versions</VersionsRepo>
     </DependencyInfo>
-<<<<<<< HEAD
-
-    <UpdateStep Include="ProdCon">
-      <UpdaterType>Orchestrated blob feed attribute</UpdaterType>
-      <SingleLineFile>$(MSBuildThisFileDirectory)ProdConFeed.txt</SingleLineFile>
-      <AttributeName>Url</AttributeName>
-    </UpdateStep>
-=======
     <DependencyInfo Include="ProdCon" Condition="'$(UpdateFromManifestFile)' != ''">
       <DependencyType>Orchestrated build file</DependencyType>
       <Path>$(UpdateFromManifestFile)</Path>
     </DependencyInfo>
->>>>>>> 4ca4d03a
   </ItemGroup>
 
   <ItemGroup Condition="'$(SkipBuildToolsUpdate)' != 'true'">
