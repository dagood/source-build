--- conflicted
+++ resolved
@@ -17,26 +17,20 @@
     <CurrentRefXmlPath>$(MSBuildThisFileFullPath)</CurrentRefXmlPath>
   </PropertyGroup>
 
+  <!-- Package versions used as toolsets -->
+  <PropertyGroup>
+    <BuildToolsPackage>microsoft.dotnet.buildtools</BuildToolsPackage>
+    <BuildToolsPackageVersion>$([System.IO.File]::ReadAllText('$(MSBuildThisFileDirectory)BuildToolsVersion.txt').Trim())</BuildToolsPackageVersion>
+  </PropertyGroup>
+
   <!--
     Packages built by ProdCon, but not source-build. These are included as prebuilts, or embedded in
     the product as version strings to be used by the SDK to fetch extra content.
   -->
   <PropertyGroup>
-<<<<<<< HEAD
-    <MicrosoftAspNetCoreAllPackageVersion>2.1.0</MicrosoftAspNetCoreAllPackageVersion>
-    <MicrosoftAspNetCoreAppPackageVersion>2.1.0</MicrosoftAspNetCoreAppPackageVersion>
-    <MicrosoftNETSdkRazorPackageVersion>2.1.0</MicrosoftNETSdkRazorPackageVersion>
-  </PropertyGroup>
-
-  <!-- Package versions used as toolsets -->
-  <PropertyGroup>
-    <BuildToolsPackage>microsoft.dotnet.buildtools</BuildToolsPackage>
-    <BuildToolsPackageVersion>$([System.IO.File]::ReadAllText('$(MSBuildThisFileDirectory)BuildToolsVersion.txt').Trim())</BuildToolsPackageVersion>
-=======
     <MicrosoftAspNetCoreAllPackageVersion>2.2.1</MicrosoftAspNetCoreAllPackageVersion>
     <MicrosoftAspNetCoreAppPackageVersion>2.2.1</MicrosoftAspNetCoreAppPackageVersion>
     <MicrosoftNETSdkRazorPackageVersion>2.2.0</MicrosoftNETSdkRazorPackageVersion>
->>>>>>> a2aa956a
   </PropertyGroup>
 
   <!-- Build stabilization properties as passed in by ProdCon. -->
