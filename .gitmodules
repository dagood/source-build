--- conflicted
+++ resolved
@@ -63,15 +63,12 @@
 [submodule "src/roslyn-tools"]
 	path = src/roslyn-tools
 	url = https://github.com/dotnet/roslyn-tools
-<<<<<<< HEAD
+[submodule "src/linker"]
+	path = src/linker
+	url = https://github.com/mono/linker.git
 [submodule "src/core-sdk"]
 	path = src/core-sdk
 	url = https://github.com/dotnet/core-sdk
 [submodule "src/toolset"]
 	path = src/toolset
-	url = https://github.com/dotnet/toolset
-=======
-[submodule "src/linker"]
-	path = src/linker
-	url = https://github.com/mono/linker.git
->>>>>>> 54879d5b
+	url = https://github.com/dotnet/toolset