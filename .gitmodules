--- conflicted
+++ resolved
@@ -66,15 +66,12 @@
 [submodule "src/linker"]
 	path = src/linker
 	url = https://github.com/mono/linker.git
-<<<<<<< HEAD
 [submodule "src/core-sdk"]
 	path = src/core-sdk
 	url = https://github.com/dotnet/core-sdk
 [submodule "src/toolset"]
 	path = src/toolset
 	url = https://github.com/dotnet/toolset
-=======
 [submodule "src/aspnet-razor"]
 	path = src/aspnet-razor
-	url = https://github.com/aspnet/Razor
->>>>>>> 6fd10763
+	url = https://github.com/aspnet/Razor