--- conflicted
+++ resolved
@@ -6,11 +6,7 @@
     <NuGetCoreSourceDirectory>$(ProjectDirectory)src/NuGet.Core/</NuGetCoreSourceDirectory>
     <ToolsDirectory>$(ProjectDirectory)cli/</ToolsDirectory>
     <NuGetKeyFilePath>$(KeysDir)NuGet.Client.snk</NuGetKeyFilePath>
-<<<<<<< HEAD
-    <NuGetClientBuildNumber>5278</NuGetClientBuildNumber>
-=======
     <NuGetClientBuildNumber>5473</NuGetClientBuildNumber>
->>>>>>> 1bfe7fcb
     <RepoApiImplemented>false</RepoApiImplemented>
     <!--
       This repo is not currently built in ProdCon
