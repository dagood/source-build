--- conflicted
+++ resolved
@@ -30,12 +30,8 @@
 
   <Target Name="RepoBuild">
     <PropertyGroup>
-<<<<<<< HEAD
       <BuildCommandArgs>/t:GetReady /t:Restore /t:Build /t:Pack</BuildCommandArgs>
-=======
-      <BuildCommandArgs>/t:Build</BuildCommandArgs>
       <BuildCommandArgs>$(BuildCommandArgs) /v:$(LogVerbosity)</BuildCommandArgs>
->>>>>>> 702d132a
       <BuildCommandArgs>$(BuildCommandArgs) /bl</BuildCommandArgs>
       <BuildCommandArgs>$(BuildCommandArgs) @(MSBuildProperties->'/p:%(Identity)', ' ')</BuildCommandArgs>
       <BuildCommandArgs>$(BuildCommandArgs) $(ProjectDirectory)build/CoreBuild.proj</BuildCommandArgs>
