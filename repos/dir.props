--- conflicted
+++ resolved
@@ -35,8 +35,6 @@
     <OrchestratedManifestBuildName Condition="'$(OrchestratedManifestBuildName)' == ''">$(RepositoryName)</OrchestratedManifestBuildName>
   </PropertyGroup>
 
-<<<<<<< HEAD
-=======
   <!-- A human-readable description of what's building and why. -->
   <PropertyGroup>
     <ProjectBuildReason>'$(RepositoryName)'</ProjectBuildReason>
@@ -44,7 +42,6 @@
     <ProjectBuildReason Condition="'$(OfflineBuild)' == 'true'">$(ProjectBuildReason) in tarball</ProjectBuildReason>
   </PropertyGroup>
 
->>>>>>> bce9b539
   <ItemGroup>
     <EnvironmentVariables Include="DOTNET_TOOL_DIR=$(DotNetCliToolDir)" />
     <EnvironmentVariables Include="BUILD_TOOLS_TOOL_DIR=$(ProjectDir)Tools/" />
