--- conflicted
+++ resolved
@@ -67,7 +67,6 @@
         <!-- Tier 6 -->
 
         <RepositoryReference Include="cli" />
-<<<<<<< HEAD
 
         <!-- Tier 7 -->
 
@@ -76,8 +75,6 @@
         <!-- Tier 8 -->
 
         <RepositoryReference Include="core-sdk" />
-=======
->>>>>>> d045d52d
       </ItemGroup>
     </Otherwise>
   </Choose>
