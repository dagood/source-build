<?xml version="1.0" encoding="utf-8"?>
<Project ToolsVersion="15.0" xmlns="http://schemas.microsoft.com/developer/msbuild/2003">
  <Import Project="$([MSBuild]::GetDirectoryNameOfFileAbove($(MSBuildThisFileDirectory), dir.props))/dir.props" />
  <PropertyGroup>
    <RuntimeArg Condition="'$(TargetOS)' == 'Linux'">--runtime-id $(TargetRid)</RuntimeArg>
    <BuildCommandArgs>--stage0 $(DotNetCliToolDir) $(RuntimeArg)</BuildCommandArgs>

    <!--
      Setting NETCoreAppMaximumVersion to a high version so that the sdk doesn't complain if we're restoring/publishing for a higher version than the sdk.
      See https://github.com/dotnet/sdk/issues/1512#issuecomment-377082883
    -->
    <BuildCommandArgs>$(BuildCommandArgs) /p:NETCoreAppMaximumVersion=99.9</BuildCommandArgs>

    <!-- Consume the source-built Core-Setup. This line must be removed to source-build CLI without source-building Core-Setup first. -->
    <BuildCommandArgs>$(BuildCommandArgs) /p:CoreSetupBlobRootUrl=file:%2F%2F$(LocalBlobStorageRoot)</BuildCommandArgs>

    <!-- Pass in package version props using the Product Construction (ProdCon) API. -->
    <BuildCommandArgs>$(BuildCommandArgs) /p:PB_PackageVersionPropsUrl=file:%2F%2F$(PackageVersionPropsPath)</BuildCommandArgs>

    <BuildCommandArgs>$(BuildCommandArgs) /p:IncludeMSBuildSdkResolver=false</BuildCommandArgs>

    <BuildCommandArgs Condition="'$(OS)' == 'Windows_NT'">$(BuildCommandArgs) '/p:CLITargets=\&quot;\&quot;\&quot;Prepare;Compile;Package\&quot;\&quot;\&quot;'</BuildCommandArgs>
    <BuildCommandArgs Condition="'$(OS)' != 'Windows_NT'">$(BuildCommandArgs) '/p:CLITargets=&quot;Prepare;Compile;Package&quot;'</BuildCommandArgs>

    <BuildCommandArgs>$(BuildCommandArgs) /v:detailed</BuildCommandArgs>

    <BuildCommand>$(ProjectDirectory)build$(ShellExtension) $(BuildCommandArgs)</BuildCommand>

    <PackagesOutput>$(ProjectDirectory)bin/2/packages/</PackagesOutput>
    <TarBallOutput>$(PackagesOutput)</TarBallOutput>
    <RepoApiImplemented>false</RepoApiImplemented>
    <SourceOverrideRepoApiImplemented>true</SourceOverrideRepoApiImplemented>

    <EnvironmentExternalRestoreSources>$(SourceBuiltPackagesPath)</EnvironmentExternalRestoreSources>
    <EnvironmentExternalRestoreSources Condition="'$(OfflineBuild)' == 'true'">$(EnvironmentExternalRestoreSources)%3B$(PrebuiltPackagesPath)</EnvironmentExternalRestoreSources>
  </PropertyGroup>

  <ItemGroup>
<<<<<<< HEAD
    <ExtraPackageVersionPropsPackageInfo
      Include="
        Microsoft.AspNetCore.All;
        Microsoft.AspNetCore.App;
        Microsoft.NET.Sdk.Razor"
      Version="2.1.0" />
=======
    <ExtraPackageVersionPropsPackageInfo Include="Microsoft.AspNetCore.All" Version="$(MicrosoftAspNetCoreAllPackageVersion)" />
    <ExtraPackageVersionPropsPackageInfo Include="Microsoft.AspNetCore.App" Version="$(MicrosoftAspNetCoreAppPackageVersion)" />
    <ExtraPackageVersionPropsPackageInfo Include="Microsoft.NET.Sdk.Razor" Version="$(MicrosoftNETSdkRazorPackageVersion)" />
>>>>>>> e359c49d
  </ItemGroup>

  <ItemGroup>
    <RepositoryReference Include="application-insights" />
    <RepositoryReference Include="cli-migrate" />
    <RepositoryReference Include="clicommandlineparser" />
    <RepositoryReference Include="core-setup" />
    <RepositoryReference Include="corefx" />
    <RepositoryReference Include="msbuild" />
    <RepositoryReference Include="nuget-client" />
    <RepositoryReference Include="newtonsoft-json" />
    <RepositoryReference Include="roslyn" />
    <RepositoryReference Include="sdk" />
    <RepositoryReference Include="standard" />
    <RepositoryReference Include="templating" />
    <RepositoryReference Include="websdk" />
    <RepositoryReference Include="xliff-tasks" />
  </ItemGroup>

  <ItemGroup>
    <!-- Pass multiple restore sources as environment: avoid the shell seeing ';' in an Exec. -->
    <EnvironmentVariables Include="ExternalRestoreSources=$(EnvironmentExternalRestoreSources)" />

    <!--
      Exclude AspNetCore Runtime as an environment variable to ensure the entire build knows. As a
      parameter, it is lost during the restore call.
    -->
    <EnvironmentVariables Include="IncludeAspNetCoreRuntime=false" />

    <!-- Produce stable versions for RTM only.  When https://github.com/dotnet/source-build/issues/550
         is fixed we will be able to determine this automatically.  -->
    <EnvironmentVariables Include="DropSuffix=true"
                          Condition="'$(UseStableVersions)' == 'true'" />
  </ItemGroup>

  <!-- Inject the ProdConFeed into NuGet.config to pick up AspNetCore packages.
       See https://github.com/dotnet/source-build/issues/561
  -->
  <Target Name="AddProdConFeed" BeforeTargets="Build" DependsOnTargets="GetProdConBlobFeedUrl">
    <PropertyGroup>
      <NugetConfigTargetsFile>$(ProjectDirectory)build\NugetConfigFile.targets</NugetConfigTargetsFile>
      <ReplacementEndMark>&lt;/ItemGroup&gt;</ReplacementEndMark>
      <InsertItemLine>&lt;NugetConfigPrivateFeeds Include="$(ProdConBlobFeedUrl)" /&gt;$(ReplacementEndMark)</InsertItemLine>

      <NugetConfigTargetsContents>$([System.IO.File]::ReadAllText('$(NugetConfigTargetsFile)'))</NugetConfigTargetsContents>
    </PropertyGroup>

    <WriteLinesToFile File="$(NugetConfigTargetsFile)"
                      Lines="$(NugetConfigTargetsContents.Replace('$(ReplacementEndMark)', '$(InsertItemLine)'))"
                      Condition="! $(NugetConfigTargetsContents.Contains('$(InsertItemLine)'))"
                      Overwrite="true" />
  </Target>

  <Import Project="$([MSBuild]::GetDirectoryNameOfFileAbove($(MSBuildThisFileDirectory), dir.targets))/dir.targets" />
</Project><|MERGE_RESOLUTION|>--- conflicted
+++ resolved
@@ -36,18 +36,9 @@
   </PropertyGroup>
 
   <ItemGroup>
-<<<<<<< HEAD
-    <ExtraPackageVersionPropsPackageInfo
-      Include="
-        Microsoft.AspNetCore.All;
-        Microsoft.AspNetCore.App;
-        Microsoft.NET.Sdk.Razor"
-      Version="2.1.0" />
-=======
     <ExtraPackageVersionPropsPackageInfo Include="Microsoft.AspNetCore.All" Version="$(MicrosoftAspNetCoreAllPackageVersion)" />
     <ExtraPackageVersionPropsPackageInfo Include="Microsoft.AspNetCore.App" Version="$(MicrosoftAspNetCoreAppPackageVersion)" />
     <ExtraPackageVersionPropsPackageInfo Include="Microsoft.NET.Sdk.Razor" Version="$(MicrosoftNETSdkRazorPackageVersion)" />
->>>>>>> e359c49d
   </ItemGroup>
 
   <ItemGroup>
