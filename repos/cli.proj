<?xml version="1.0" encoding="utf-8"?>
<Project ToolsVersion="15.0" xmlns="http://schemas.microsoft.com/developer/msbuild/2003">
  <Import Project="$([MSBuild]::GetDirectoryNameOfFileAbove($(MSBuildThisFileDirectory), dir.props))/dir.props" />
  <PropertyGroup>
    <RuntimeArg Condition="'$(TargetOS)' == 'Linux'">--runtime-id $(TargetRid)</RuntimeArg>
    <BuildCommandArgs>--stage0 $(DotNetCliToolDir) $(RuntimeArg)</BuildCommandArgs>

    <!--
      Setting NETCoreAppMaximumVersion to a high version so that the sdk doesn't complain if we're restoring/publishing for a higher version than the sdk.
      See https://github.com/dotnet/sdk/issues/1512#issuecomment-377082883
    -->
    <BuildCommandArgs>$(BuildCommandArgs) /p:NETCoreAppMaximumVersion=99.9</BuildCommandArgs>

    <!-- Consume the source-built Core-Setup. This line must be removed to source-build CLI without source-building Core-Setup first. -->
    <BuildCommandArgs>$(BuildCommandArgs) /p:CoreSetupBlobRootUrl=file:%2F%2F$(LocalBlobStorageRoot)</BuildCommandArgs>

    <!-- Pass in package version props using the Product Construction (ProdCon) API. -->
    <BuildCommandArgs>$(BuildCommandArgs) /p:PB_PackageVersionPropsUrl=file:%2F%2F$(PackageVersionPropsPath)</BuildCommandArgs>

    <BuildCommandArgs>$(BuildCommandArgs) /p:IncludeMSBuildSdkResolver=false</BuildCommandArgs>
    <BuildCommandArgs>$(BuildCommandArgs) /p:DefaultTargetLatestAspNetCoreRuntimePatch=true</BuildCommandArgs>

    <BuildCommandArgs Condition="'$(OS)' == 'Windows_NT'">$(BuildCommandArgs) '/p:CLITargets=\&quot;\&quot;\&quot;Prepare;Compile;Package\&quot;\&quot;\&quot;'</BuildCommandArgs>
    <BuildCommandArgs Condition="'$(OS)' != 'Windows_NT'">$(BuildCommandArgs) '/p:CLITargets=&quot;Prepare;Compile;Package&quot;'</BuildCommandArgs>

    <BuildCommandArgs>$(BuildCommandArgs) /v:detailed</BuildCommandArgs>

    <BuildCommand>$(ProjectDirectory)build$(ShellExtension) $(BuildCommandArgs)</BuildCommand>

    <PackagesOutput>$(ProjectDirectory)bin/2/packages/</PackagesOutput>
    <TarBallOutput>$(PackagesOutput)</TarBallOutput>
    <RepoApiImplemented>false</RepoApiImplemented>
    <SourceOverrideRepoApiImplemented>true</SourceOverrideRepoApiImplemented>

    <EnvironmentExternalRestoreSources>$(SourceBuiltPackagesPath)</EnvironmentExternalRestoreSources>
    <EnvironmentExternalRestoreSources Condition="'$(OfflineBuild)' == 'true'">$(EnvironmentExternalRestoreSources)%3B$(PrebuiltPackagesPath)</EnvironmentExternalRestoreSources>
  </PropertyGroup>

  <ItemGroup>
    <ExtraPackageVersionPropsPackageInfo
      Include="
        Microsoft.AspNetCore.All;
        Microsoft.AspNetCore.App"
      Version="2.1.2" />
    <!-- This package wasn't built in latest 2.1.2 build: stick with what we had from 2.1.1. -->
    <ExtraPackageVersionPropsPackageInfo
      Include="Microsoft.NET.Sdk.Razor"
      Version="2.1.1" />
  </ItemGroup>

  <ItemGroup>
    <RepositoryReference Include="cli-migrate" />
    <RepositoryReference Include="clicommandlineparser" />
    <RepositoryReference Include="core-setup" />
    <RepositoryReference Include="corefx" />
    <RepositoryReference Include="msbuild" />
    <RepositoryReference Include="nuget-client" />
    <RepositoryReference Include="roslyn" />
    <RepositoryReference Include="sdk" />
    <RepositoryReference Include="standard" />
    <RepositoryReference Include="templating" />
    <RepositoryReference Include="xliff-tasks" />
  </ItemGroup>

  <ItemGroup>
    <!-- Pass multiple restore sources as environment: avoid the shell seeing ';' in an Exec. -->
    <EnvironmentVariables Include="ExternalRestoreSources=$(EnvironmentExternalRestoreSources)" />

    <!--
      Exclude AspNetCore Runtime as an environment variable to ensure the entire build knows. As a
      parameter, it is lost during the restore call.
    -->
    <EnvironmentVariables Include="IncludeAspNetCoreRuntime=false" />

<<<<<<< HEAD
    <!-- Produce stable versions for RTM only.  When https://github.com/dotnet/source-build/issues/550
         is fixed we will be able to determine this automatically.  -->
    <EnvironmentVariables Include="DropSuffix=true"
                          Condition="'$(UseStableVersions)' == 'true'" />
  </ItemGroup>

  <!-- Inject the ProdConFeed into NuGet.config to pick up AspNetCore packages.
       See https://github.com/dotnet/source-build/issues/561
  -->
  <Target Name="AddProdConFeed" BeforeTargets="Build">
=======
    <!--
      Disable bundled tools until we can figure out:

      Unable to find package dotnet-dev-certs.
      Unable to find package dotnet-ef.
      Unable to find package dotnet-sql-cache.
      Unable to find package dotnet-user-secrets.
      Unable to find package dotnet-watch.
    -->
    <EnvironmentVariables Include="CLIBUILD_SKIP_BUNDLEDDOTNETTOOLS=true" />

    <!-- Produce stable versions for RTM only.  When https://github.com/dotnet/source-build/issues/550
         is fixed we will be able to determine this automatically.  -->
    <EnvironmentVariables Include="DropSuffix=true" />
  </ItemGroup>

  <Target Name="AddProdConFeed" BeforeTargets="Build" DependsOnTargets="GetProdConBlobFeedUrl">
>>>>>>> 4ca4d03a
    <PropertyGroup>
      <NugetConfigTargetsFile>$(ProjectDirectory)build\NugetConfigFile.targets</NugetConfigTargetsFile>
      <ReplacementEndMark>&lt;/ItemGroup&gt;</ReplacementEndMark>
      <InsertItemLine>&lt;NugetConfigPrivateFeeds Include="$(ProdConBlobFeedUrl)" /&gt;$(ReplacementEndMark)</InsertItemLine>

      <NugetConfigTargetsContents>$([System.IO.File]::ReadAllText('$(NugetConfigTargetsFile)'))</NugetConfigTargetsContents>
    </PropertyGroup>

    <WriteLinesToFile File="$(NugetConfigTargetsFile)"
                      Lines="$(NugetConfigTargetsContents.Replace('$(ReplacementEndMark)', '$(InsertItemLine)'))"
                      Condition="! $(NugetConfigTargetsContents.Contains('$(InsertItemLine)'))"
                      Overwrite="true" />
  </Target>

<<<<<<< HEAD
=======
  <!--
    Ignore this error in the CLI build, which doesn't seem to happen in ProdCon:

      error NU5104: A stable release of a package should not have a prerelease dependency. Either
      modify the version spec of dependency "NuGet.Frameworks [4.7.0-rtm.5156, )" or update the
      version field in the nuspec.
  -->
  <Target Name="AddNoWarnNU5104ByDefault" BeforeTargets="Build">
    <PropertyGroup>
      <BuildDefaultsFile>$(ProjectDirectory)build\BuildDefaults.props</BuildDefaultsFile>
      <ReplacementEndMark>&lt;/NoWarn&gt;</ReplacementEndMark>
      <InsertItemLine>;NU5104$(ReplacementEndMark)</InsertItemLine>

      <BuildDefaultsPropsContents>$([System.IO.File]::ReadAllText('$(BuildDefaultsFile)'))</BuildDefaultsPropsContents>
    </PropertyGroup>

    <WriteLinesToFile File="$(BuildDefaultsFile)"
                      Lines="$(BuildDefaultsPropsContents.Replace('$(ReplacementEndMark)', '$(InsertItemLine)'))"
                      Condition="! $(BuildDefaultsPropsContents.Contains('$(InsertItemLine)'))"
                      Overwrite="true" />
  </Target>

  <Target Name="CopyTarBall" AfterTargets="CopyPackage">
    <ItemGroup>
      <CliTarBalls Include="$(TarBallOutput)*$(TarBallExtension)" />
    </ItemGroup>

    <Copy SourceFiles="@(CliTarBalls)"
          DestinationFolder="$(SourceBuiltTarBallPath)"
          Condition="'@(CliTarBalls)'!=''" />
  </Target>

>>>>>>> 4ca4d03a
  <Import Project="$([MSBuild]::GetDirectoryNameOfFileAbove($(MSBuildThisFileDirectory), dir.targets))/dir.targets" />
</Project><|MERGE_RESOLUTION|>--- conflicted
+++ resolved
@@ -18,7 +18,6 @@
     <BuildCommandArgs>$(BuildCommandArgs) /p:PB_PackageVersionPropsUrl=file:%2F%2F$(PackageVersionPropsPath)</BuildCommandArgs>
 
     <BuildCommandArgs>$(BuildCommandArgs) /p:IncludeMSBuildSdkResolver=false</BuildCommandArgs>
-    <BuildCommandArgs>$(BuildCommandArgs) /p:DefaultTargetLatestAspNetCoreRuntimePatch=true</BuildCommandArgs>
 
     <BuildCommandArgs Condition="'$(OS)' == 'Windows_NT'">$(BuildCommandArgs) '/p:CLITargets=\&quot;\&quot;\&quot;Prepare;Compile;Package\&quot;\&quot;\&quot;'</BuildCommandArgs>
     <BuildCommandArgs Condition="'$(OS)' != 'Windows_NT'">$(BuildCommandArgs) '/p:CLITargets=&quot;Prepare;Compile;Package&quot;'</BuildCommandArgs>
@@ -40,12 +39,9 @@
     <ExtraPackageVersionPropsPackageInfo
       Include="
         Microsoft.AspNetCore.All;
-        Microsoft.AspNetCore.App"
-      Version="2.1.2" />
-    <!-- This package wasn't built in latest 2.1.2 build: stick with what we had from 2.1.1. -->
-    <ExtraPackageVersionPropsPackageInfo
-      Include="Microsoft.NET.Sdk.Razor"
-      Version="2.1.1" />
+        Microsoft.AspNetCore.App;
+        Microsoft.NET.Sdk.Razor"
+      Version="2.1.0" />
   </ItemGroup>
 
   <ItemGroup>
@@ -72,7 +68,6 @@
     -->
     <EnvironmentVariables Include="IncludeAspNetCoreRuntime=false" />
 
-<<<<<<< HEAD
     <!-- Produce stable versions for RTM only.  When https://github.com/dotnet/source-build/issues/550
          is fixed we will be able to determine this automatically.  -->
     <EnvironmentVariables Include="DropSuffix=true"
@@ -82,26 +77,7 @@
   <!-- Inject the ProdConFeed into NuGet.config to pick up AspNetCore packages.
        See https://github.com/dotnet/source-build/issues/561
   -->
-  <Target Name="AddProdConFeed" BeforeTargets="Build">
-=======
-    <!--
-      Disable bundled tools until we can figure out:
-
-      Unable to find package dotnet-dev-certs.
-      Unable to find package dotnet-ef.
-      Unable to find package dotnet-sql-cache.
-      Unable to find package dotnet-user-secrets.
-      Unable to find package dotnet-watch.
-    -->
-    <EnvironmentVariables Include="CLIBUILD_SKIP_BUNDLEDDOTNETTOOLS=true" />
-
-    <!-- Produce stable versions for RTM only.  When https://github.com/dotnet/source-build/issues/550
-         is fixed we will be able to determine this automatically.  -->
-    <EnvironmentVariables Include="DropSuffix=true" />
-  </ItemGroup>
-
   <Target Name="AddProdConFeed" BeforeTargets="Build" DependsOnTargets="GetProdConBlobFeedUrl">
->>>>>>> 4ca4d03a
     <PropertyGroup>
       <NugetConfigTargetsFile>$(ProjectDirectory)build\NugetConfigFile.targets</NugetConfigTargetsFile>
       <ReplacementEndMark>&lt;/ItemGroup&gt;</ReplacementEndMark>
@@ -116,40 +92,5 @@
                       Overwrite="true" />
   </Target>
 
-<<<<<<< HEAD
-=======
-  <!--
-    Ignore this error in the CLI build, which doesn't seem to happen in ProdCon:
-
-      error NU5104: A stable release of a package should not have a prerelease dependency. Either
-      modify the version spec of dependency "NuGet.Frameworks [4.7.0-rtm.5156, )" or update the
-      version field in the nuspec.
-  -->
-  <Target Name="AddNoWarnNU5104ByDefault" BeforeTargets="Build">
-    <PropertyGroup>
-      <BuildDefaultsFile>$(ProjectDirectory)build\BuildDefaults.props</BuildDefaultsFile>
-      <ReplacementEndMark>&lt;/NoWarn&gt;</ReplacementEndMark>
-      <InsertItemLine>;NU5104$(ReplacementEndMark)</InsertItemLine>
-
-      <BuildDefaultsPropsContents>$([System.IO.File]::ReadAllText('$(BuildDefaultsFile)'))</BuildDefaultsPropsContents>
-    </PropertyGroup>
-
-    <WriteLinesToFile File="$(BuildDefaultsFile)"
-                      Lines="$(BuildDefaultsPropsContents.Replace('$(ReplacementEndMark)', '$(InsertItemLine)'))"
-                      Condition="! $(BuildDefaultsPropsContents.Contains('$(InsertItemLine)'))"
-                      Overwrite="true" />
-  </Target>
-
-  <Target Name="CopyTarBall" AfterTargets="CopyPackage">
-    <ItemGroup>
-      <CliTarBalls Include="$(TarBallOutput)*$(TarBallExtension)" />
-    </ItemGroup>
-
-    <Copy SourceFiles="@(CliTarBalls)"
-          DestinationFolder="$(SourceBuiltTarBallPath)"
-          Condition="'@(CliTarBalls)'!=''" />
-  </Target>
-
->>>>>>> 4ca4d03a
   <Import Project="$([MSBuild]::GetDirectoryNameOfFileAbove($(MSBuildThisFileDirectory), dir.targets))/dir.targets" />
 </Project>