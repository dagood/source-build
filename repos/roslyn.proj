<?xml version="1.0" encoding="utf-8"?>
<Project ToolsVersion="15.0" xmlns="http://schemas.microsoft.com/developer/msbuild/2003">
  <Import Project="$([MSBuild]::GetDirectoryNameOfFileAbove($(MSBuildThisFileDirectory), dir.props))/dir.props" />

  <PropertyGroup>
    <!--
      Normally this is generated from OfficialBuildId, but after a release, we tend to have access
      to the package version, not the official build id. Here, directly apply package version.
    -->
    <VersionSuffixDateStamp>63505</VersionSuffixDateStamp>
    <VersionSuffixBuildOfTheDay>3</VersionSuffixBuildOfTheDay>

    <BuildCommandArgs>pack</BuildCommandArgs>
    <BuildCommandArgs>$(BuildCommandArgs) /p:Configuration=$(Configuration)</BuildCommandArgs>

    <!-- Versioning args. -->
    <BuildCommandArgs>$(BuildCommandArgs) /p:OfficialBuild=true</BuildCommandArgs>
    <BuildCommandArgs>$(BuildCommandArgs) /p:VersionSuffixDateStamp=$(VersionSuffixDateStamp)</BuildCommandArgs>
    <BuildCommandArgs>$(BuildCommandArgs) /p:VersionSuffixBuildOfTheDay=$(VersionSuffixBuildOfTheDay)</BuildCommandArgs>
    <BuildCommandArgs>$(BuildCommandArgs) /p:ContinuousIntegrationBuild=true</BuildCommandArgs>

    <!--
      Work around https://github.com/dotnet/sourcelink/issues/91:
      error : SourceRoot items must include at least one top-level (not nested) item when DeterministicSourcePaths is true
    -->
    <BuildCommandArgs>$(BuildCommandArgs) /p:DeterministicSourcePaths=false</BuildCommandArgs>

    <PackagesOutput>$(ProjectDirectory)/Binaries/$(Configuration)/NuGet/Shipping</PackagesOutput>
    <RepoApiImplemented>false</RepoApiImplemented>
    <GlobalJsonFile>$(ProjectDirectory)global.json</GlobalJsonFile>
    <OrchestratedManifestBuildName>N/A</OrchestratedManifestBuildName>
  </PropertyGroup>

  <ItemGroup>
    <PackProjects Include="$(ProjectDirectory)SourceBuild.sln" />
    <PackProjects Include="$(ProjectDirectory)src/NuGet/Microsoft.NETCore.Compilers/Microsoft.NETCore.Compilers.Package.csproj" />
  </ItemGroup>

  <ItemGroup>
    <EnvironmentVariables Include="COMMIT_SHA=$(GitCommitHash)" />
    <EnvironmentVariables Include="SourceRevisionId=$(GitCommitHash)" />
  </ItemGroup>

<<<<<<< HEAD
  <Import Project="$([MSBuild]::GetDirectoryNameOfFileAbove($(MSBuildThisFileDirectory), dir.targets))/dir.targets" />
=======
  <Target Name="Restore" BeforeTargets="Build">
    <PropertyGroup>
      <RestoreArgs>restore</RestoreArgs>
      <RestoreArgs Condition="'$(OS)' != 'Windows_NT'">$(RestoreArgs) --disable-parallel</RestoreArgs>
      <RestoreArgs>$(RestoreArgs) $(ProjectDirectory)/SourceBuild.sln</RestoreArgs>
      <RestoreArgs>$(RestoreArgs) /v:$(LogVerbosity)</RestoreArgs>
      <RestoreArgs>$(RestoreArgs) $(RedirectRepoOutputToLog)</RestoreArgs>
    </PropertyGroup>

    <Message Importance="High" Text="[$([System.DateTime]::Now.ToString('HH:mm:ss.ff'))] Restoring 'roslyn'" />

    <Exec Command="$(DotnetToolCommand) $(RestoreArgs)"
          WorkingDirectory="$(ProjectDirectory)"
          EnvironmentVariables="@(EnvironmentVariables)"
          IgnoreStandardErrorWarningFormat="true" />

    <Message Importance="High" Text="[$([System.DateTime]::Now.ToString('HH:mm:ss.ff'))] Restoring 'roslyn'...done" />
  </Target>

  <Target Name="FixNuSpecFilePathSeparators" BeforeTargets="Build">
    <FixPathSeparator NuSpecFiles="@(NuSpecFiles)" />
  </Target>

  <Target Name="Package" AfterTargets="Build">
    <ItemGroup>
      <!--
        "Publish the CoreClr projects (CscCore and VbcCore) and dependencies for later NuGet packaging."
        https://github.com/dotnet/roslyn/blob/94e73792cfec399f8e1ab3e9246703cbddabbcd4/build/scripts/build.ps1#L280-L288
      -->
      <PublishWithoutBuildingProject Include="$(ProjectDirectory)src\Compilers\CSharp\csc\csc.csproj" />
      <PublishWithoutBuildingProject Include="$(ProjectDirectory)src\Compilers\VisualBasic\vbc\vbc.csproj" />
      <PublishWithoutBuildingProject Include="$(ProjectDirectory)src\Compilers\Server\VBCSCompiler\VBCSCompiler.csproj" />
      <PublishWithoutBuildingProject Include="$(ProjectDirectory)src\Compilers\Core\MSBuildTask\MSBuildTask.csproj" />
    </ItemGroup>

    <Message Importance="High" Text="[$([System.DateTime]::Now.ToString('HH:mm:ss.ff'))] Packaging 'roslyn'" />

    <!-- Publish MSBuild project so that Microsoft.NETCore.Compilers.nuspec can find runtimes. -->
    <PropertyGroup>
      <PublishCommandArgs>msbuild</PublishCommandArgs>
      <PublishCommandArgs>$(PublishCommandArgs) /p:Configuration=$(Configuration)</PublishCommandArgs>
      <PublishCommandArgs>$(PublishCommandArgs) /p:TargetFramework=netcoreapp2.0</PublishCommandArgs>
      <PublishCommandArgs>$(PublishCommandArgs) /t:PublishWithoutBuilding</PublishCommandArgs>
      <PublishCommandArgs>$(PublishCommandArgs) /bl:publish.binlog</PublishCommandArgs>
      <PublishCommandArgs>$(PublishCommandArgs) /v:$(LogVerbosity)</PublishCommandArgs>
    </PropertyGroup>

    <Exec Command="$(DotnetToolCommand) $(PublishCommandArgs) %(PublishWithoutBuildingProject.Identity) $(RedirectRepoOutputToLog)"
          WorkingDirectory="$(ProjectDirectory)"
          EnvironmentVariables="@(EnvironmentVariables)"
          IgnoreStandardErrorWarningFormat="true" />

    <PropertyGroup>
      <PackCommandArgs>pack --no-build</PackCommandArgs>
      <PackCommandArgs>$(PackCommandArgs) $(ProjectDirectory)/src/NuGet/NuGetProjectPackUtil.csproj</PackCommandArgs>
      <PackCommandArgs>$(PackCommandArgs) -p:Configuration=$(Configuration)</PackCommandArgs>
      <PackCommandArgs>$(PackCommandArgs) -p:NuspecBasePath=$(ProjectDirectory)/Binaries/$(Configuration)</PackCommandArgs>
      <PackCommandArgs>$(PackCommandArgs) -p:PackageOutputPath=$(PackagesOutput)</PackCommandArgs>
      <PackCommandArgs>$(PackCommandArgs) -p:NuGetPackageKind=release</PackCommandArgs>
      <PackCommandArgs>$(PackCommandArgs) /bl:pack.binlog</PackCommandArgs>
      <PackCommandArgs>$(PackCommandArgs) /v:$(LogVerbosity)</PackCommandArgs>
    </PropertyGroup>
>>>>>>> a2aa956a

  <Target Name="RepoBuild">
    <Exec Command="$(DotNetToolCommand) $(BuildCommandArgs) %(PackProjects.Identity) /bl:%(PackProjects.FileName).binlog $(RedirectRepoOutputToLog)"
          WorkingDirectory="$(ProjectDirectory)"
          EnvironmentVariables="@(EnvironmentVariables)"
          IgnoreStandardErrorWarningFormat="true" />
  </Target>
</Project><|MERGE_RESOLUTION|>--- conflicted
+++ resolved
@@ -12,6 +12,7 @@
 
     <BuildCommandArgs>pack</BuildCommandArgs>
     <BuildCommandArgs>$(BuildCommandArgs) /p:Configuration=$(Configuration)</BuildCommandArgs>
+    <BuildCommandArgs>$(BuildCommandArgs) /v:$(LogVerbosity)</BuildCommandArgs>
 
     <!-- Versioning args. -->
     <BuildCommandArgs>$(BuildCommandArgs) /p:OfficialBuild=true</BuildCommandArgs>
@@ -41,72 +42,7 @@
     <EnvironmentVariables Include="SourceRevisionId=$(GitCommitHash)" />
   </ItemGroup>
 
-<<<<<<< HEAD
   <Import Project="$([MSBuild]::GetDirectoryNameOfFileAbove($(MSBuildThisFileDirectory), dir.targets))/dir.targets" />
-=======
-  <Target Name="Restore" BeforeTargets="Build">
-    <PropertyGroup>
-      <RestoreArgs>restore</RestoreArgs>
-      <RestoreArgs Condition="'$(OS)' != 'Windows_NT'">$(RestoreArgs) --disable-parallel</RestoreArgs>
-      <RestoreArgs>$(RestoreArgs) $(ProjectDirectory)/SourceBuild.sln</RestoreArgs>
-      <RestoreArgs>$(RestoreArgs) /v:$(LogVerbosity)</RestoreArgs>
-      <RestoreArgs>$(RestoreArgs) $(RedirectRepoOutputToLog)</RestoreArgs>
-    </PropertyGroup>
-
-    <Message Importance="High" Text="[$([System.DateTime]::Now.ToString('HH:mm:ss.ff'))] Restoring 'roslyn'" />
-
-    <Exec Command="$(DotnetToolCommand) $(RestoreArgs)"
-          WorkingDirectory="$(ProjectDirectory)"
-          EnvironmentVariables="@(EnvironmentVariables)"
-          IgnoreStandardErrorWarningFormat="true" />
-
-    <Message Importance="High" Text="[$([System.DateTime]::Now.ToString('HH:mm:ss.ff'))] Restoring 'roslyn'...done" />
-  </Target>
-
-  <Target Name="FixNuSpecFilePathSeparators" BeforeTargets="Build">
-    <FixPathSeparator NuSpecFiles="@(NuSpecFiles)" />
-  </Target>
-
-  <Target Name="Package" AfterTargets="Build">
-    <ItemGroup>
-      <!--
-        "Publish the CoreClr projects (CscCore and VbcCore) and dependencies for later NuGet packaging."
-        https://github.com/dotnet/roslyn/blob/94e73792cfec399f8e1ab3e9246703cbddabbcd4/build/scripts/build.ps1#L280-L288
-      -->
-      <PublishWithoutBuildingProject Include="$(ProjectDirectory)src\Compilers\CSharp\csc\csc.csproj" />
-      <PublishWithoutBuildingProject Include="$(ProjectDirectory)src\Compilers\VisualBasic\vbc\vbc.csproj" />
-      <PublishWithoutBuildingProject Include="$(ProjectDirectory)src\Compilers\Server\VBCSCompiler\VBCSCompiler.csproj" />
-      <PublishWithoutBuildingProject Include="$(ProjectDirectory)src\Compilers\Core\MSBuildTask\MSBuildTask.csproj" />
-    </ItemGroup>
-
-    <Message Importance="High" Text="[$([System.DateTime]::Now.ToString('HH:mm:ss.ff'))] Packaging 'roslyn'" />
-
-    <!-- Publish MSBuild project so that Microsoft.NETCore.Compilers.nuspec can find runtimes. -->
-    <PropertyGroup>
-      <PublishCommandArgs>msbuild</PublishCommandArgs>
-      <PublishCommandArgs>$(PublishCommandArgs) /p:Configuration=$(Configuration)</PublishCommandArgs>
-      <PublishCommandArgs>$(PublishCommandArgs) /p:TargetFramework=netcoreapp2.0</PublishCommandArgs>
-      <PublishCommandArgs>$(PublishCommandArgs) /t:PublishWithoutBuilding</PublishCommandArgs>
-      <PublishCommandArgs>$(PublishCommandArgs) /bl:publish.binlog</PublishCommandArgs>
-      <PublishCommandArgs>$(PublishCommandArgs) /v:$(LogVerbosity)</PublishCommandArgs>
-    </PropertyGroup>
-
-    <Exec Command="$(DotnetToolCommand) $(PublishCommandArgs) %(PublishWithoutBuildingProject.Identity) $(RedirectRepoOutputToLog)"
-          WorkingDirectory="$(ProjectDirectory)"
-          EnvironmentVariables="@(EnvironmentVariables)"
-          IgnoreStandardErrorWarningFormat="true" />
-
-    <PropertyGroup>
-      <PackCommandArgs>pack --no-build</PackCommandArgs>
-      <PackCommandArgs>$(PackCommandArgs) $(ProjectDirectory)/src/NuGet/NuGetProjectPackUtil.csproj</PackCommandArgs>
-      <PackCommandArgs>$(PackCommandArgs) -p:Configuration=$(Configuration)</PackCommandArgs>
-      <PackCommandArgs>$(PackCommandArgs) -p:NuspecBasePath=$(ProjectDirectory)/Binaries/$(Configuration)</PackCommandArgs>
-      <PackCommandArgs>$(PackCommandArgs) -p:PackageOutputPath=$(PackagesOutput)</PackCommandArgs>
-      <PackCommandArgs>$(PackCommandArgs) -p:NuGetPackageKind=release</PackCommandArgs>
-      <PackCommandArgs>$(PackCommandArgs) /bl:pack.binlog</PackCommandArgs>
-      <PackCommandArgs>$(PackCommandArgs) /v:$(LogVerbosity)</PackCommandArgs>
-    </PropertyGroup>
->>>>>>> a2aa956a
 
   <Target Name="RepoBuild">
     <Exec Command="$(DotNetToolCommand) $(BuildCommandArgs) %(PackProjects.Identity) /bl:%(PackProjects.FileName).binlog $(RedirectRepoOutputToLog)"
