--- conflicted
+++ resolved
@@ -21,12 +21,8 @@
 
     <BuildCommand>$(ProjectDirectory)/build$(ShellExtension) $(BuildArguments)</BuildCommand>
     <BuildCommand Condition="$(Platform.Contains('arm'))">$(ArmEnvironmentVariables) $(BuildCommand)</BuildCommand>
-<<<<<<< HEAD
-    <OfficialBuildId>20180529-01</OfficialBuildId>
-=======
 
     <OfficialBuildId>20181014-02</OfficialBuildId>
->>>>>>> 1bfe7fcb
 
     <!-- Need to set $(PackagesOutput) so WriteVersions writes the versions file for cli, until cli respects auto-dependency flow -->
     <PackagesOutput>$(SourceBuiltPackagesPath)</PackagesOutput>
