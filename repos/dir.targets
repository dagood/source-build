--- conflicted
+++ resolved
@@ -156,13 +156,9 @@
   <Target Name="CreateBuildOutputProps"
           BeforeTargets="Build">
     <ItemGroup>
-<<<<<<< HEAD
-      <_PreviouslySourceBuiltPackages Include="$(SourceBuiltPackagesPath)*.nupkg" />
-      <_AdditionalAssetDirs Include="$(SourceBuiltToolsetDir)" Condition="Exists('$(SourceBuiltToolsetDir)')" />
-=======
       <_PreviouslySourceBuiltPackages Include="$(SourceBuiltPackagesPath)*.nupkg"
                                       Exclude="$(SourceBuiltPackagesPath)*.symbols.nupkg" />
->>>>>>> aadbd4a1
+      <_AdditionalAssetDirs Include="$(SourceBuiltToolsetDir)" Condition="Exists('$(SourceBuiltToolsetDir)')" />
     </ItemGroup>
     <WriteBuildOutputProps NuGetPackages="@(_PreviouslySourceBuiltPackages)"
                            ExtraPackageInfo="@(ExtraPackageVersionPropsPackageInfo)"
