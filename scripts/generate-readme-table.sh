#!/usr/bin/env bash
set -euo pipefail

script_root="$(cd -P "$( dirname "$0" )" && pwd)"

<<<<<<< HEAD
branch=master

branch_jenkins=$(printf "$branch" | sed 's/\//_/')
=======
branch=release/2.2
>>>>>>> 12e0d756
branch_azdo=$branch

readme="$script_root/../README.md"

if [ ! -f "$readme" ]; then
  echo "$readme must exist."
  exit 1
fi

print_rows() {
  echo '| OS | *Azure DevOps*<br/>Release |'
  echo '| -- | :-- |'
  row 'CentOS7.1' 'Production'
  row 'CentOS7.1' 'Online'
  row 'CentOS7.1' 'Offline'
  row 'CentOS7.1' 'Offline Portable'
  row 'Debian8.2' 'Production'
  row 'Debian8.2' 'Online'
  row 'Fedora29' 'Production'
  row 'Fedora29' 'Online'
  row 'Fedora29' 'Offline'
  row 'Fedora29' 'Offline Portable'
  row 'OSX' 'Production'
  row 'Ubuntu16.04' 'Production'
  row 'Windows' 'Production'
}

raw_print() {
  printf '%s' "$1"
}

row() {
  os=$1
  job_type=$2
  display_name=$os
  if [ "$job_type" != "Production" ]; then
    display_name="$display_name ($job_type)"
  fi
  printf "| $display_name | "
  azdo
  end
}

end() {
  printf '\n'
}

azdo() {
  job=$(raw_print $os | awk '{print tolower($0)}' | sed 's/\.//g')

  # Fix case: AzDO has "sticky" casing across build def lifetime, so these names are inconsistent.
  # https://dev.azure.com/dnceng/internal/_workitems/edit/98
  case $os in
    OSX|Windows)
      job=$os
      ;;
  esac

  job_type_escaped=$(raw_print "$job_type" | sed 's/ /%20/g')
  query="?branchName=$branch_azdo&jobname=$job&configuration=$job_type_escaped"

  raw_print "[![Build Status](https://dev.azure.com/dnceng/internal/_apis/build/status/dotnet/source-build/source-build-CI$query)]"
  raw_print "(https://dev.azure.com/dnceng/internal/_build/latest?definitionId=114&branchName=$branch_azdo) | "
}

none() {
  raw_print '| '
}

cp "$readme" "$readme.old"

phase=before
while read line; do
  if [ "$phase" = before ]; then
    echo "$line"
    if [ "$line" = '<!-- Generated table start -->' ]; then
      print_rows
      phase=skip
    fi
  elif [ "$phase" = skip ]; then
    if [ "$line" = '<!-- Generated table end -->' ]; then
      echo "$line"
      phase=after
    fi
  else
    echo "$line"
  fi
done < "$readme.old" > "$readme"

rm "$readme.old"<|MERGE_RESOLUTION|>--- conflicted
+++ resolved
@@ -3,13 +3,7 @@
 
 script_root="$(cd -P "$( dirname "$0" )" && pwd)"
 
-<<<<<<< HEAD
 branch=master
-
-branch_jenkins=$(printf "$branch" | sed 's/\//_/')
-=======
-branch=release/2.2
->>>>>>> 12e0d756
 branch_azdo=$branch
 
 readme="$script_root/../README.md"
