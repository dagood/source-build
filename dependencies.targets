<?xml version="1.0" encoding="utf-8"?>
<Project ToolsVersion="15.0" xmlns="http://schemas.microsoft.com/developer/msbuild/2003">

  <UsingTask AssemblyFile="$(TasksBinDir)Microsoft.DotNet.SourceBuild.Tasks.dll" TaskName="JoinItems" />

  <Target Name="CreateOrchestratedBuildUpdaters"
          BeforeTargets="CreateDefaultDependencyInfos"
          Condition="'$(SkipOrchestratedBuildUpdate)' != 'true'">

    <ItemGroup>
      <RepoProjectFile Include="$(ProjectDir)repos\*.proj" />
    </ItemGroup>

    <!--
      Evaluate the dependency properties of each repo project. Use MSBuildSourceProjectFile as the
      join key to make one combined item for each project with all available metadata.
    -->
    <MSBuild Projects="@(RepoProjectFile)" Targets="GetOrchestratedManifestBuildName">
      <Output TaskParameter="TargetOutputs" ItemName="OrchestratedManifestBuildNames" />
    </MSBuild>
    <ItemGroup>
      <_RepoProjectExtractedProperties
        Include="@(OrchestratedManifestBuildNames)"
        BuildName="%(Identity)"
        KeepMetadata="MSBuildSourceProjectFile" />
    </ItemGroup>

    <MSBuild Projects="@(RepoProjectFile)" Targets="GetProjectDirectory">
      <Output TaskParameter="TargetOutputs" ItemName="ProjectDirectories" />
    </MSBuild>
    <ItemGroup>
      <_RepoProjectExtractedProperties
        Include="@(ProjectDirectories)"
        ProjectDirectory="%(Identity)"
        KeepMetadata="MSBuildSourceProjectFile" />
    </ItemGroup>
<<<<<<< HEAD

    <MSBuild Projects="@(RepoProjectFile)" Targets="GetOfficialBuildId">
      <Output TaskParameter="TargetOutputs" ItemName="OfficialBuildIds" />
    </MSBuild>
    <ItemGroup>
      <_RepoProjectExtractedProperties
        Include="@(OfficialBuildIds)"
        OfficialBuildId="%(Identity)"
        KeepMetadata="MSBuildSourceProjectFile" />
    </ItemGroup>

=======

    <MSBuild Projects="@(RepoProjectFile)" Targets="GetOfficialBuildId">
      <Output TaskParameter="TargetOutputs" ItemName="OfficialBuildIds" />
    </MSBuild>
    <ItemGroup>
      <_RepoProjectExtractedProperties
        Include="@(OfficialBuildIds)"
        OfficialBuildId="%(Identity)"
        KeepMetadata="MSBuildSourceProjectFile" />
    </ItemGroup>

>>>>>>> 4ca4d03a
    <JoinItems
      Left="@(RepoProjectFile)" LeftMetadata="*"
      Right="@(_RepoProjectExtractedProperties)" RightKey="MSBuildSourceProjectFile" RightMetadata="*">
      <Output TaskParameter="JoinResult" ItemName="_JoinProjectFileProperties" />
    </JoinItems>

    <!-- Add the git submodule directory to each project item. -->
    <ReadGitConfigFile File="$(GitModulesPath)">
      <Output TaskParameter="SubmoduleConfiguration" ItemName="SubmoduleConfigurations" />
    </ReadGitConfigFile>
    <ItemGroup>
      <_ExtractedGitModuleProperties
        Include="@(SubmoduleConfigurations)"
        ProjectDirectory="$(ProjectDir)%(Path)/"
        GitUrl="%(Url)"
        KeepMetadata="Identity" />
    </ItemGroup>

    <JoinItems
      Left="@(_JoinProjectFileProperties)" LeftKey="ProjectDirectory" LeftMetadata="*" LeftItemSpec="Identity"
      Right="@(_ExtractedGitModuleProperties)" RightKey="ProjectDirectory" RightMetadata="*">
      <Output TaskParameter="JoinResult" ItemName="RepoProjectWithProperties" />
    </JoinItems>

    <ItemGroup>
      <UpdateStep
        Include="@(RepoProjectWithProperties)"
        Condition="'%(RepoProjectWithProperties.BuildName)' != 'N/A'"
        UpdaterType="Submodule from orchestrated build"
        Path="%(RepoProjectWithProperties.ProjectDirectory)" />

      <UpdateStep
        Include="@(RepoProjectWithProperties)"
        Condition="
          '%(RepoProjectWithProperties.BuildName)' != 'N/A' AND
          '%(RepoProjectWithProperties.OfficialBuildId)' != ''"
        UpdaterType="Build attribute from orchestrated build"
        AttributeName="BuildId"
        Path="%(RepoProjectWithProperties.Identity)"
<<<<<<< HEAD
        ElementName="OfficialBuildId" />
=======
        ElementName="OfficialBuildId"
        SkipIfNoReplacementFound="true" />

      <UpdateStep
        Include="ProdCon"
        UpdaterType="Orchestrated blob feed attribute"
        SingleLineFile="$(MSBuildThisFileDirectory)ProdConFeed.txt"
        AttributeName="Url"
        ReplacementSubstituteOld="$(ProdConBlobFeedReplaceOld)"
        ReplacementSubstituteNew="$(ProdConBlobFeedReplaceNew)" />
>>>>>>> 4ca4d03a
    </ItemGroup>
  </Target>
</Project><|MERGE_RESOLUTION|>--- conflicted
+++ resolved
@@ -34,7 +34,6 @@
         ProjectDirectory="%(Identity)"
         KeepMetadata="MSBuildSourceProjectFile" />
     </ItemGroup>
-<<<<<<< HEAD
 
     <MSBuild Projects="@(RepoProjectFile)" Targets="GetOfficialBuildId">
       <Output TaskParameter="TargetOutputs" ItemName="OfficialBuildIds" />
@@ -46,19 +45,6 @@
         KeepMetadata="MSBuildSourceProjectFile" />
     </ItemGroup>
 
-=======
-
-    <MSBuild Projects="@(RepoProjectFile)" Targets="GetOfficialBuildId">
-      <Output TaskParameter="TargetOutputs" ItemName="OfficialBuildIds" />
-    </MSBuild>
-    <ItemGroup>
-      <_RepoProjectExtractedProperties
-        Include="@(OfficialBuildIds)"
-        OfficialBuildId="%(Identity)"
-        KeepMetadata="MSBuildSourceProjectFile" />
-    </ItemGroup>
-
->>>>>>> 4ca4d03a
     <JoinItems
       Left="@(RepoProjectFile)" LeftMetadata="*"
       Right="@(_RepoProjectExtractedProperties)" RightKey="MSBuildSourceProjectFile" RightMetadata="*">
@@ -98,9 +84,6 @@
         UpdaterType="Build attribute from orchestrated build"
         AttributeName="BuildId"
         Path="%(RepoProjectWithProperties.Identity)"
-<<<<<<< HEAD
-        ElementName="OfficialBuildId" />
-=======
         ElementName="OfficialBuildId"
         SkipIfNoReplacementFound="true" />
 
@@ -111,7 +94,6 @@
         AttributeName="Url"
         ReplacementSubstituteOld="$(ProdConBlobFeedReplaceOld)"
         ReplacementSubstituteNew="$(ProdConBlobFeedReplaceNew)" />
->>>>>>> 4ca4d03a
     </ItemGroup>
   </Target>
 </Project>