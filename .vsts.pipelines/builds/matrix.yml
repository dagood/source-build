--- conflicted
+++ resolved
@@ -13,13 +13,9 @@
 - template: ../jobs/ci-linux.yml
   parameters:
     job: centos71
-<<<<<<< HEAD
     imageName: mcr.microsoft.com/dotnet-buildtools/prereqs:centos-7-359e48e-20200313130914
 # Temporarily disable reporting on prebuilt leaks until entire product builds.
 # See https://github.com/dotnet/source-build/issues/1548
-=======
-    imageName: mcr.microsoft.com/dotnet-buildtools/prereqs:centos-7-3e800f1-20190501005343
->>>>>>> 71e0adab
     reportPrebuiltLeaks: false
     matrix:
 # Temporarily disable unit tests until entire product builds.
