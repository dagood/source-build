<UsageData>
  <CreatedByRid>rhel.7-x64</CreatedByRid>
  <ProjectDirectories>
    <Dir>src/application-insights/</Dir>
    <Dir>src/aspnet-razor/</Dir>
    <Dir>src/cli-migrate/</Dir>
    <Dir>src/cli/</Dir>
    <Dir>src/clicommandlineparser/</Dir>
    <Dir>src/common/</Dir>
    <Dir>src/core-sdk/</Dir>
    <Dir>src/core-setup/</Dir>
    <Dir>src/coreclr/</Dir>
    <Dir>src/corefx/</Dir>
    <Dir>src/fsharp/</Dir>
    <Dir>src/known-good/</Dir>
    <Dir>src/linker/</Dir>
    <Dir>src/msbuild/</Dir>
    <Dir>src/netcorecli-fsc/</Dir>
    <Dir>src/newtonsoft-json/</Dir>
    <Dir>src/nuget-client/</Dir>
    <Dir>src/roslyn-tools/</Dir>
    <Dir>src/roslyn/</Dir>
    <Dir>src/sdk/</Dir>
    <Dir>src/standard/</Dir>
    <Dir>src/templating/</Dir>
    <Dir>src/toolset/</Dir>
    <Dir>src/vstest/</Dir>
    <Dir>src/websdk/</Dir>
    <Dir>src/xliff-tasks/</Dir>
    <Dir>Tools/</Dir>
    <Dir>tools-local/tasks/</Dir>
    <Dir>bin/obj/</Dir>
    <Dir></Dir>
  </ProjectDirectories>
  <Usages>
<<<<<<< HEAD
    <Usage Id="CommandLineParser" Version="2.1.1-beta" />
    <Usage Id="coveralls.io" Version="1.4" />
    <Usage Id="coverlet.msbuild" Version="2.1.1" />
    <Usage Id="FluentAssertions" Version="4.19.0" />
    <Usage Id="FluentAssertions.Json" Version="4.19.0" />
=======
    <Usage Id="dotnet-sourcelink" Version="2.8.0" />
>>>>>>> 9a9dda28
    <Usage Id="fmdev.ResX" Version="0.2.0" />
    <Usage Id="fmdev.xlftool" Version="0.1.3" />
    <Usage Id="fmdev.XliffParser" Version="0.5.3" />
    <Usage Id="FSharp.Core" Version="4.5.2" />
    <Usage Id="Libuv" Version="1.9.1" />
    <Usage Id="MicroBuild.Core" Version="0.2.0" />
    <Usage Id="Microsoft.Build" Version="14.3.0" />
    <Usage Id="Microsoft.Build" Version="15.1.548" />
    <Usage Id="Microsoft.Build" Version="15.3.409" />
    <Usage Id="Microsoft.Build" Version="15.4.8" />
    <Usage Id="Microsoft.Build" Version="15.6.82" />
    <Usage Id="Microsoft.Build" Version="15.7.0-preview-000143" />
    <Usage Id="Microsoft.Build" Version="15.7.177" />
    <Usage Id="Microsoft.Build" Version="15.7.179" />
    <Usage Id="Microsoft.Build.Framework" Version="14.3.0" />
    <Usage Id="Microsoft.Build.Framework" Version="15.1.548" />
    <Usage Id="Microsoft.Build.Framework" Version="15.1.1012" />
    <Usage Id="Microsoft.Build.Framework" Version="15.3.409" />
    <Usage Id="Microsoft.Build.Framework" Version="15.4.8" />
    <Usage Id="Microsoft.Build.Framework" Version="15.6.82" />
    <Usage Id="Microsoft.Build.Framework" Version="15.6.85" />
    <Usage Id="Microsoft.Build.Framework" Version="15.7.0-preview-000143" />
    <Usage Id="Microsoft.Build.Framework" Version="15.7.177" />
    <Usage Id="Microsoft.Build.Framework" Version="15.7.179" />
    <Usage Id="Microsoft.Build.Localization" Version="15.9.19" />
    <Usage Id="Microsoft.Build.Runtime" Version="15.3.409" />
    <Usage Id="Microsoft.Build.Tasks.Core" Version="14.3.0" />
    <Usage Id="Microsoft.Build.Tasks.Core" Version="15.1.1012" />
    <Usage Id="Microsoft.Build.Tasks.Core" Version="15.3.409" />
    <Usage Id="Microsoft.Build.Tasks.Core" Version="15.6.82" />
    <Usage Id="Microsoft.Build.Tasks.Core" Version="15.7.0-preview-000143" />
    <Usage Id="Microsoft.Build.Utilities.Core" Version="14.3.0" />
    <Usage Id="Microsoft.Build.Utilities.Core" Version="15.1.548" />
    <Usage Id="Microsoft.Build.Utilities.Core" Version="15.1.1012" />
    <Usage Id="Microsoft.Build.Utilities.Core" Version="15.3.409" />
    <Usage Id="Microsoft.Build.Utilities.Core" Version="15.4.8" />
    <Usage Id="Microsoft.Build.Utilities.Core" Version="15.6.82" />
    <Usage Id="Microsoft.Build.Utilities.Core" Version="15.7.0-preview-000143" />
    <Usage Id="Microsoft.Build.Utilities.Core" Version="15.7.177" />
    <Usage Id="Microsoft.Build.Utilities.Core" Version="15.7.179" />
    <Usage Id="Microsoft.Cci" Version="4.0.0-rc3-24214-00" />
    <Usage Id="Microsoft.CodeAnalysis.Analyzers" Version="1.1.0" />
    <Usage Id="Microsoft.CodeAnalysis.Analyzers" Version="2.6.1" />
    <Usage Id="Microsoft.CodeAnalysis.Common" Version="1.3.0" />
    <Usage Id="Microsoft.CodeAnalysis.Common" Version="2.6.0-beta3-62316-02" />
    <Usage Id="Microsoft.CodeAnalysis.Compilers" Version="2.6.0-beta3-62316-02" />
    <Usage Id="Microsoft.CodeAnalysis.CSharp" Version="1.3.0" />
    <Usage Id="Microsoft.CodeAnalysis.CSharp" Version="2.6.0-beta3-62316-02" />
    <Usage Id="Microsoft.CodeAnalysis.VisualBasic" Version="1.3.0" />
    <Usage Id="Microsoft.CodeAnalysis.VisualBasic" Version="2.6.0-beta3-62316-02" />
<<<<<<< HEAD
    <Usage Id="Microsoft.CodeCoverage" Version="1.0.3" />
=======
>>>>>>> 9a9dda28
    <Usage Id="Microsoft.CSharp" Version="4.0.1" />
    <Usage Id="Microsoft.CSharp" Version="4.3.0" />
    <Usage Id="Microsoft.Data.Edm" Version="5.6.4" />
    <Usage Id="Microsoft.Data.Edm" Version="5.8.2" />
    <Usage Id="Microsoft.Data.OData" Version="5.6.4" />
    <Usage Id="Microsoft.Data.OData" Version="5.8.2" />
    <Usage Id="Microsoft.Data.Services.Client" Version="5.6.4" />
    <Usage Id="Microsoft.Diagnostics.Tracing.EventSource.Redist" Version="1.1.16-beta" />
    <Usage Id="Microsoft.DiaSymReader.Native" Version="1.4.1" />
    <Usage Id="Microsoft.DiaSymReader.Native" Version="1.7.0" />
    <Usage Id="Microsoft.Docker.Sdk" Version="1.1.0" />
    <Usage Id="Microsoft.DotNet.Build.Tasks.Feed" Version="2.1.0-prerelease-02430-04" />
    <Usage Id="Microsoft.DotNet.Build.Tasks.Feed" Version="2.1.0-rc1-03130-05" />
    <Usage Id="Microsoft.DotNet.BuildTools" Version="2.2.0-preview1-03013-01" />
    <Usage Id="Microsoft.DotNet.BuildTools.CoreCLR" Version="1.0.4-prerelease" />
<<<<<<< HEAD
    <Usage Id="Microsoft.DotNet.BuildTools.TestSuite" Version="2.2.0-preview1-03013-03" />
    <Usage Id="Microsoft.DotNet.Cli.CommandLine" Version="0.1.1-alpha-167" />
    <Usage Id="Microsoft.DotNet.Cli.Utils" Version="1.0.1" />
    <Usage Id="Microsoft.DotNet.Common.ProjectTemplates.2.2" Version="1.0.2-beta4-20180803-1918431" />
    <Usage Id="Microsoft.DotNet.InternalAbstractions" Version="1.0.0" />
=======
    <Usage Id="Microsoft.DotNet.Cli.CommandLine" Version="0.1.1-alpha-167" />
    <Usage Id="Microsoft.DotNet.Cli.Utils" Version="1.0.1" />
>>>>>>> 9a9dda28
    <Usage Id="Microsoft.DotNet.PlatformAbstractions" Version="1.0.3" />
    <Usage Id="Microsoft.DotNet.PlatformAbstractions" Version="2.0.0" />
    <Usage Id="Microsoft.DotNet.PlatformAbstractions" Version="2.1.0-preview2-26306-03" />
    <Usage Id="Microsoft.DotNet.Test.ProjectTemplates.2.2" Version="1.0.2-beta4-20180821-1966911" />
    <Usage Id="Microsoft.DotNet.VersionTools" Version="2.1.0-prerelease-02430-04" />
    <Usage Id="Microsoft.DotNet.VersionTools" Version="2.1.0-rc1-03130-05" />
    <Usage Id="Microsoft.DotNet.Web.ItemTemplates" Version="3.0.0-alpha1-10062" />
    <Usage Id="Microsoft.DotNet.Web.ProjectTemplates.3.0" Version="3.0.0-alpha1-10062" />
    <Usage Id="Microsoft.DotNet.Web.Spa.ProjectTemplates" Version="3.0.0-alpha1-10062" />
    <Usage Id="Microsoft.Dotnet.WinForms.ProjectTemplates" Version="3.0.0-alpha-26829-8" />
    <Usage Id="Microsoft.Dotnet.Wpf.ProjectTemplates" Version="3.0.0-alpha-26829-8" />
    <Usage Id="Microsoft.Extensions.CommandLineUtils" Version="1.1.0" />
    <Usage Id="Microsoft.Extensions.CommandLineUtils.Sources" Version="2.2.0-preview3-35301" />
    <Usage Id="Microsoft.Extensions.DependencyModel" Version="1.0.3" />
    <Usage Id="Microsoft.Extensions.DependencyModel" Version="2.0.0" />
    <Usage Id="Microsoft.Extensions.DependencyModel" Version="2.1.0-preview2-26306-03" />
    <Usage Id="Microsoft.Internal.Dia" Version="14.0.0" />
    <Usage Id="Microsoft.Internal.Dia.Interop" Version="14.0.0" />
    <Usage Id="Microsoft.Internal.Intellitrace" Version="15.8.0-preview-20180702-05" />
    <Usage Id="Microsoft.Internal.TestPlatform.Extensions" Version="15.8.0-preview-1831095" />
    <Usage Id="Microsoft.Net.Compilers" Version="2.8.0" />
    <Usage Id="Microsoft.Net.Compilers.netcore" Version="2.6.0-beta3-62316-02" />
<<<<<<< HEAD
    <Usage Id="Microsoft.NET.Sdk.Wpf" Version="3.0.0-alpha-27106-1" />
    <Usage Id="Microsoft.NET.Test.Sdk" Version="15.0.0" />
    <Usage Id="Microsoft.NET.Test.Sdk" Version="15.3.0" />
    <Usage Id="Microsoft.NET.Test.Sdk" Version="15.6.0" />
=======
    <Usage Id="Microsoft.Net.Compilers.Targets.NetCore" Version="0.1.5-dev" />
>>>>>>> 9a9dda28
    <Usage Id="Microsoft.NETCore.App" Version="1.0.3" />
    <Usage Id="Microsoft.NETCore.App" Version="1.0.5" />
    <Usage Id="Microsoft.NETCore.App" Version="1.1.1" />
    <Usage Id="Microsoft.NETCore.App" Version="1.1.2" />
    <Usage Id="Microsoft.NETCore.App" Version="2.0.0" />
    <Usage Id="Microsoft.NETCore.App" Version="2.1.0-preview2-26406-04" />
    <Usage Id="Microsoft.NETCore.App" Version="2.1.0" />
    <Usage Id="Microsoft.NETCore.App" Version="2.1.5" />
<<<<<<< HEAD
    <Usage Id="Microsoft.NETCore.Compilers" Version="2.8.0-beta4" />
=======
    <Usage Id="Microsoft.NETCore.Compilers" Version="2.8.0-beta2-62719-08" />
    <Usage Id="Microsoft.NETCore.Compilers" Version="2.8.0-beta4-62824-10" />
>>>>>>> 9a9dda28
    <Usage Id="Microsoft.NETCore.DotNetAppHost" Version="2.0.0" />
    <Usage Id="Microsoft.NETCore.DotNetAppHost" Version="2.1.0-preview2-26406-04" />
    <Usage Id="Microsoft.NETCore.DotNetAppHost" Version="2.1.0" />
    <Usage Id="Microsoft.NETCore.DotNetAppHost" Version="3.0.0-preview1-26718-04" />
    <Usage Id="Microsoft.NETCore.DotNetHost" Version="1.0.1" />
    <Usage Id="Microsoft.NETCore.DotNetHost" Version="1.1.0" />
    <Usage Id="Microsoft.NETCore.DotNetHost" Version="3.0.0-preview1-26718-04" />
    <Usage Id="Microsoft.NETCore.DotNetHostPolicy" Version="1.0.3" />
    <Usage Id="Microsoft.NETCore.DotNetHostPolicy" Version="1.0.5" />
    <Usage Id="Microsoft.NETCore.DotNetHostPolicy" Version="1.1.0" />
    <Usage Id="Microsoft.NETCore.DotNetHostPolicy" Version="1.1.2" />
    <Usage Id="Microsoft.NETCore.DotNetHostPolicy" Version="2.0.0" />
    <Usage Id="Microsoft.NETCore.DotNetHostPolicy" Version="2.1.0-preview2-26406-04" />
    <Usage Id="Microsoft.NETCore.DotNetHostPolicy" Version="2.1.0" />
    <Usage Id="Microsoft.NETCore.DotNetHostPolicy" Version="3.0.0-preview1-26718-04" />
    <Usage Id="Microsoft.NETCore.DotNetHostResolver" Version="1.0.1" />
    <Usage Id="Microsoft.NETCore.DotNetHostResolver" Version="1.1.0" />
    <Usage Id="Microsoft.NETCore.DotNetHostResolver" Version="2.0.0" />
    <Usage Id="Microsoft.NETCore.DotNetHostResolver" Version="2.1.0-preview2-26406-04" />
    <Usage Id="Microsoft.NETCore.DotNetHostResolver" Version="2.1.0" />
    <Usage Id="Microsoft.NETCore.DotNetHostResolver" Version="3.0.0-preview1-26718-04" />
    <Usage Id="Microsoft.NETCore.ILAsm" Version="2.2.0-preview3-27008-03" />
    <Usage Id="Microsoft.NETCore.ILDAsm" Version="2.2.0-preview3-27008-03" />
    <Usage Id="Microsoft.NETCore.Jit" Version="1.0.5" />
    <Usage Id="Microsoft.NETCore.Jit" Version="1.0.7" />
    <Usage Id="Microsoft.NETCore.Jit" Version="1.1.1" />
    <Usage Id="Microsoft.NETCore.Jit" Version="1.1.2" />
    <Usage Id="Microsoft.NETCore.Jit" Version="2.2.0-preview3-27008-03" />
    <Usage Id="Microsoft.NETCore.Platforms" Version="1.0.1" />
    <Usage Id="Microsoft.NETCore.Platforms" Version="1.0.2-beta-24224-02" />
    <Usage Id="Microsoft.NETCore.Platforms" Version="1.0.2" />
    <Usage Id="Microsoft.NETCore.Platforms" Version="1.1.0" />
    <Usage Id="Microsoft.NETCore.Platforms" Version="2.0.0" />
    <Usage Id="Microsoft.NETCore.Platforms" Version="2.1.0-preview2-26406-04" />
    <Usage Id="Microsoft.NETCore.Platforms" Version="2.1.0" />
    <Usage Id="Microsoft.NETCore.Platforms" Version="3.0.0-preview1-26717-04" />
    <Usage Id="Microsoft.NETCore.Platforms" Version="3.0.0-preview1-26918-01" />
    <Usage Id="Microsoft.NETCore.Runtime.CoreCLR" Version="1.0.5" />
    <Usage Id="Microsoft.NETCore.Runtime.CoreCLR" Version="1.0.7" />
    <Usage Id="Microsoft.NETCore.Runtime.CoreCLR" Version="1.1.1" />
    <Usage Id="Microsoft.NETCore.Runtime.CoreCLR" Version="1.1.2" />
    <Usage Id="Microsoft.NETCore.Runtime.CoreCLR" Version="2.2.0-preview3-27008-03" />
    <Usage Id="Microsoft.NETCore.Targets" Version="1.0.1" />
    <Usage Id="Microsoft.NETCore.Targets" Version="1.0.3" />
    <Usage Id="Microsoft.NETCore.Targets" Version="1.1.0" />
    <Usage Id="Microsoft.NETCore.Targets" Version="2.1.0-preview2-26406-04" />
    <Usage Id="Microsoft.NETCore.Targets" Version="2.1.0" />
    <Usage Id="Microsoft.NETCore.Windows.ApiSets" Version="1.0.1" />
    <Usage Id="Microsoft.NETFramework.ReferenceAssemblies" Version="1.0.0-alpha-003" />
    <Usage Id="Microsoft.NETFramework.ReferenceAssemblies.net40" Version="1.0.0-alpha-003" />
    <Usage Id="Microsoft.NETFramework.ReferenceAssemblies.net46" Version="1.0.0-alpha-003" />
    <Usage Id="Microsoft.TargetingPack.NETFramework.v4.6" Version="1.0.1" />
    <Usage Id="Microsoft.TargetingPack.NETFramework.v4.7.2" Version="1.0.0" />
    <Usage Id="Microsoft.TargetingPack.Private.WinRT" Version="1.0.5" />
    <Usage Id="Microsoft.TemplateEngine.Cli.Localization" Version="1.0.2-beta4-20180930-2076037" />
<<<<<<< HEAD
    <Usage Id="Microsoft.TestPlatform.ObjectModel" Version="15.0.0" />
    <Usage Id="Microsoft.TestPlatform.ObjectModel" Version="15.3.0" />
    <Usage Id="Microsoft.TestPlatform.ObjectModel" Version="15.6.0" />
    <Usage Id="Microsoft.TestPlatform.TestHost" Version="15.0.0" />
    <Usage Id="Microsoft.TestPlatform.TestHost" Version="15.3.0" />
    <Usage Id="Microsoft.TestPlatform.TestHost" Version="15.6.0" />
=======
>>>>>>> 9a9dda28
    <Usage Id="Microsoft.VisualBasic" Version="10.0.1" />
    <Usage Id="Microsoft.VisualBasic" Version="10.1.0" />
    <Usage Id="Microsoft.VisualStudio.CUIT" Version="15.8.0-preview-1831095" />
    <Usage Id="Microsoft.VisualStudio.QualityTools" Version="15.8.0-preview-1831095" />
    <Usage Id="Microsoft.VisualStudio.QualityTools.DataCollectors" Version="15.8.0-preview-1831095" />
    <Usage Id="Microsoft.VisualStudio.RemoteControl" Version="14.0.262-masterA5CACE98" />
    <Usage Id="Microsoft.VisualStudio.Sdk.BuildTasks.14.0" Version="14.0.12-pre" />
    <Usage Id="Microsoft.VisualStudio.SDK.EmbedInteropTypes" Version="15.0.15" />
    <Usage Id="Microsoft.VisualStudio.Setup.Configuration.Interop" Version="1.16.30" />
    <Usage Id="Microsoft.VisualStudio.Telemetry" Version="15.6.815-master284DF69C" />
    <Usage Id="Microsoft.VisualStudio.Utilities.Internal" Version="14.0.74-masterCEEA65A3" />
    <Usage Id="Microsoft.VSSDK.BuildTools" Version="15.0.26201" />
    <Usage Id="Microsoft.Win32.Primitives" Version="4.0.1" />
    <Usage Id="Microsoft.Win32.Primitives" Version="4.3.0" />
    <Usage Id="Microsoft.Win32.Registry" Version="4.0.0" />
    <Usage Id="Microsoft.Win32.Registry" Version="4.3.0" />
<<<<<<< HEAD
    <Usage Id="Microsoft.xunit.netcore.extensions" Version="2.2.0-preview1-03013-03" />
=======
>>>>>>> 9a9dda28
    <Usage Id="NETStandard.Library" Version="1.6.0" />
    <Usage Id="NETStandard.Library" Version="1.6.1" />
    <Usage Id="NETStandard.Library" Version="2.0.0" />
    <Usage Id="NETStandard.Library" Version="2.0.1" />
    <Usage Id="NETStandard.Library" Version="2.0.3" />
    <Usage Id="NETStandard.Library.NETFramework" Version="2.0.1-servicing-26011-01" />
    <Usage Id="Newtonsoft.Json" Version="6.0.4" />
    <Usage Id="Newtonsoft.Json" Version="8.0.3" />
    <Usage Id="Newtonsoft.Json" Version="10.0.3" />
    <Usage Id="NuGet.CommandLine" Version="3.4.3" />
    <Usage Id="NuGet.Common" Version="4.0.0-rtm-2283" />
    <Usage Id="NuGet.Common" Version="4.3.0-preview1-2500" />
    <Usage Id="NuGet.Common" Version="4.3.0-preview2-4095" />
    <Usage Id="NuGet.Common" Version="4.3.0" />
    <Usage Id="NuGet.Configuration" Version="4.3.0-preview1-2500" />
    <Usage Id="NuGet.Configuration" Version="4.3.0-preview2-4095" />
    <Usage Id="NuGet.DependencyResolver.Core" Version="4.3.0-preview1-2500" />
    <Usage Id="NuGet.DependencyResolver.Core" Version="4.3.0-preview2-4095" />
    <Usage Id="NuGet.Frameworks" Version="4.0.0-rtm-2283" />
    <Usage Id="NuGet.Frameworks" Version="4.3.0-preview1-2500" />
    <Usage Id="NuGet.Frameworks" Version="4.3.0-preview2-4095" />
    <Usage Id="NuGet.Frameworks" Version="4.3.0" />
    <Usage Id="NuGet.LibraryModel" Version="4.3.0-preview1-2500" />
    <Usage Id="NuGet.LibraryModel" Version="4.3.0-preview2-4095" />
    <Usage Id="NuGet.Packaging" Version="4.0.0-rtm-2283" />
    <Usage Id="NuGet.Packaging" Version="4.3.0-preview1-2500" />
    <Usage Id="NuGet.Packaging" Version="4.3.0-preview2-4095" />
    <Usage Id="NuGet.Packaging" Version="4.3.0" />
    <Usage Id="NuGet.Packaging.Core" Version="4.3.0-preview1-2500" />
    <Usage Id="NuGet.Packaging.Core" Version="4.3.0-preview2-4095" />
    <Usage Id="NuGet.Packaging.Core" Version="4.3.0" />
    <Usage Id="NuGet.ProjectModel" Version="4.3.0-preview1-2500" />
    <Usage Id="NuGet.ProjectModel" Version="4.3.0-preview2-4095" />
    <Usage Id="NuGet.Protocol" Version="4.3.0-preview1-2500" />
    <Usage Id="NuGet.Protocol" Version="4.3.0-preview2-4095" />
    <Usage Id="NuGet.Versioning" Version="4.0.0-rtm-2283" />
    <Usage Id="NuGet.Versioning" Version="4.3.0-preview1-2500" />
    <Usage Id="NuGet.Versioning" Version="4.3.0-preview2-4095" />
    <Usage Id="NuGet.Versioning" Version="4.3.0" />
    <Usage Id="NuGet.Versioning" Version="4.7.0+9245481f357ae542f92e6bc5e504fc898cfe5fc0" />
    <Usage Id="NUnit3.DotNetNew.Template" Version="1.5.1" />
<<<<<<< HEAD
    <Usage Id="OpenCover" Version="4.6.519" />
    <Usage Id="optimization.linux-x64.PGO.CoreCLR" Version="99.99.99-master-20180716-0324" />
    <Usage Id="optimization.PGO.CoreCLR" Version="99.99.99-master-20180716-0324" />
    <Usage Id="optimization.windows_nt-x64.PGO.CoreCLR" Version="99.99.99-master-20180716-0324" />
    <Usage Id="optimization.windows_nt-x86.PGO.CoreCLR" Version="99.99.99-master-20180716-0324" />
=======
    <Usage Id="optimization.linux-x64.PGO.CoreCLR" Version="2.2.0-release-20180912-0041" />
    <Usage Id="optimization.PGO.CoreCLR" Version="2.2.0-release-20180912-0041" />
    <Usage Id="optimization.windows_nt-x64.PGO.CoreCLR" Version="2.2.0-release-20180912-0041" />
    <Usage Id="optimization.windows_nt-x86.PGO.CoreCLR" Version="2.2.0-release-20180912-0041" />
>>>>>>> 9a9dda28
    <Usage Id="Pdb2Pdb" Version="1.1.0-beta1-62316-01" />
    <Usage Id="RoslynTools.RepoToolset" Version="1.0.0-beta2-62805-03" />
    <Usage Id="runtime.any.System.Collections" Version="4.0.11" Rid="any" />
    <Usage Id="runtime.any.System.Collections" Version="4.3.0" Rid="any" />
    <Usage Id="runtime.any.System.Diagnostics.Tools" Version="4.0.1" Rid="any" />
    <Usage Id="runtime.any.System.Diagnostics.Tools" Version="4.3.0" Rid="any" />
    <Usage Id="runtime.any.System.Diagnostics.Tracing" Version="4.1.0" Rid="any" />
    <Usage Id="runtime.any.System.Diagnostics.Tracing" Version="4.3.0" Rid="any" />
    <Usage Id="runtime.any.System.Globalization" Version="4.0.11" Rid="any" />
    <Usage Id="runtime.any.System.Globalization" Version="4.3.0" Rid="any" />
    <Usage Id="runtime.any.System.Globalization.Calendars" Version="4.0.1" Rid="any" />
    <Usage Id="runtime.any.System.Globalization.Calendars" Version="4.3.0" Rid="any" />
    <Usage Id="runtime.any.System.IO" Version="4.1.0" Rid="any" />
    <Usage Id="runtime.any.System.IO" Version="4.3.0" Rid="any" />
    <Usage Id="runtime.any.System.Reflection" Version="4.1.0" Rid="any" />
    <Usage Id="runtime.any.System.Reflection" Version="4.3.0" Rid="any" />
    <Usage Id="runtime.any.System.Reflection.Extensions" Version="4.0.1" Rid="any" />
    <Usage Id="runtime.any.System.Reflection.Extensions" Version="4.3.0" Rid="any" />
    <Usage Id="runtime.any.System.Reflection.Primitives" Version="4.0.1" Rid="any" />
    <Usage Id="runtime.any.System.Reflection.Primitives" Version="4.3.0" Rid="any" />
    <Usage Id="runtime.any.System.Resources.ResourceManager" Version="4.0.1" Rid="any" />
    <Usage Id="runtime.any.System.Resources.ResourceManager" Version="4.3.0" Rid="any" />
    <Usage Id="runtime.any.System.Runtime" Version="4.1.0" Rid="any" />
    <Usage Id="runtime.any.System.Runtime" Version="4.3.0" Rid="any" />
    <Usage Id="runtime.any.System.Runtime.Handles" Version="4.0.1" Rid="any" />
    <Usage Id="runtime.any.System.Runtime.Handles" Version="4.3.0" Rid="any" />
    <Usage Id="runtime.any.System.Runtime.InteropServices" Version="4.1.0" Rid="any" />
    <Usage Id="runtime.any.System.Runtime.InteropServices" Version="4.3.0" Rid="any" />
    <Usage Id="runtime.any.System.Text.Encoding" Version="4.0.11" Rid="any" />
    <Usage Id="runtime.any.System.Text.Encoding" Version="4.3.0" Rid="any" />
    <Usage Id="runtime.any.System.Text.Encoding.Extensions" Version="4.0.11" Rid="any" />
    <Usage Id="runtime.any.System.Text.Encoding.Extensions" Version="4.3.0" Rid="any" />
    <Usage Id="runtime.any.System.Threading.Tasks" Version="4.0.11" Rid="any" />
    <Usage Id="runtime.any.System.Threading.Tasks" Version="4.3.0" Rid="any" />
    <Usage Id="runtime.any.System.Threading.Timer" Version="4.0.1" Rid="any" />
    <Usage Id="runtime.any.System.Threading.Timer" Version="4.3.0" Rid="any" />
    <Usage Id="runtime.debian.8-x64.runtime.native.System.Security.Cryptography.OpenSsl" Version="4.3.0" Rid="debian.8-x64" />
    <Usage Id="runtime.debian.8-x64.runtime.native.System.Security.Cryptography.OpenSsl" Version="4.3.1" Rid="debian.8-x64" />
    <Usage Id="runtime.debian.8-x64.runtime.native.System.Security.Cryptography.OpenSsl" Version="4.3.2" Rid="debian.8-x64" />
    <Usage Id="runtime.fedora.23-x64.runtime.native.System.Security.Cryptography.OpenSsl" Version="4.3.0" Rid="fedora.23-x64" />
    <Usage Id="runtime.fedora.23-x64.runtime.native.System.Security.Cryptography.OpenSsl" Version="4.3.1" Rid="fedora.23-x64" />
    <Usage Id="runtime.fedora.23-x64.runtime.native.System.Security.Cryptography.OpenSsl" Version="4.3.2" Rid="fedora.23-x64" />
    <Usage Id="runtime.fedora.24-x64.runtime.native.System.Security.Cryptography.OpenSsl" Version="4.3.0" Rid="fedora.24-x64" />
    <Usage Id="runtime.fedora.24-x64.runtime.native.System.Security.Cryptography.OpenSsl" Version="4.3.1" Rid="fedora.24-x64" />
    <Usage Id="runtime.fedora.24-x64.runtime.native.System.Security.Cryptography.OpenSsl" Version="4.3.2" Rid="fedora.24-x64" />
    <Usage Id="runtime.linux-x64.Microsoft.NETCore.App" Version="2.0.0" Rid="linux-x64" />
    <Usage Id="runtime.linux-x64.Microsoft.NETCore.App" Version="2.1.5" Rid="linux-x64" />
    <Usage Id="runtime.linux-x64.Microsoft.NETCore.DotNetAppHost" Version="2.0.0" Rid="linux-x64" />
    <Usage Id="runtime.linux-x64.Microsoft.NETCore.DotNetAppHost" Version="3.0.0-preview1-26718-04" Rid="linux-x64" />
    <Usage Id="runtime.linux-x64.Microsoft.NETCore.DotNetHost" Version="3.0.0-preview1-26718-04" Rid="linux-x64" />
    <Usage Id="runtime.linux-x64.Microsoft.NETCore.DotNetHostPolicy" Version="2.0.0" Rid="linux-x64" />
    <Usage Id="runtime.linux-x64.Microsoft.NETCore.DotNetHostPolicy" Version="3.0.0-preview1-26718-04" Rid="linux-x64" />
    <Usage Id="runtime.linux-x64.Microsoft.NETCore.DotNetHostResolver" Version="2.0.0" Rid="linux-x64" />
    <Usage Id="runtime.linux-x64.Microsoft.NETCore.DotNetHostResolver" Version="3.0.0-preview1-26718-04" Rid="linux-x64" />
    <Usage Id="runtime.linux-x64.Microsoft.NETCore.ILAsm" Version="2.2.0-preview3-27008-03" Rid="linux-x64" />
    <Usage Id="runtime.linux-x64.Microsoft.NETCore.ILDAsm" Version="2.2.0-preview3-27008-03" Rid="linux-x64" />
    <Usage Id="runtime.linux-x64.Microsoft.NETCore.Jit" Version="2.2.0-preview3-27008-03" Rid="linux-x64" />
    <Usage Id="runtime.linux-x64.Microsoft.NETCore.Runtime.CoreCLR" Version="2.2.0-preview3-27008-03" Rid="linux-x64" />
    <Usage Id="runtime.native.System" Version="4.0.0" />
    <Usage Id="runtime.native.System" Version="4.3.0" />
    <Usage Id="runtime.native.System.Data.SqlClient.sni" Version="4.4.0" />
    <Usage Id="runtime.native.System.IO.Compression" Version="4.1.0" />
    <Usage Id="runtime.native.System.IO.Compression" Version="4.3.0" />
    <Usage Id="runtime.native.System.Net.Http" Version="4.0.1" />
    <Usage Id="runtime.native.System.Net.Http" Version="4.3.0" />
    <Usage Id="runtime.native.System.Net.Security" Version="4.0.1" />
    <Usage Id="runtime.native.System.Net.Security" Version="4.3.0" />
    <Usage Id="runtime.native.System.Security.Cryptography" Version="4.0.0" />
    <Usage Id="runtime.native.System.Security.Cryptography" Version="4.0.1" />
    <Usage Id="runtime.native.System.Security.Cryptography.Apple" Version="4.3.0" />
    <Usage Id="runtime.native.System.Security.Cryptography.OpenSsl" Version="4.3.0" />
    <Usage Id="runtime.native.System.Security.Cryptography.OpenSsl" Version="4.3.1" />
    <Usage Id="runtime.native.System.Security.Cryptography.OpenSsl" Version="4.3.2" />
    <Usage Id="runtime.opensuse.13.2-x64.runtime.native.System.Security.Cryptography.OpenSsl" Version="4.3.0" Rid="opensuse.13.2-x64" />
    <Usage Id="runtime.opensuse.13.2-x64.runtime.native.System.Security.Cryptography.OpenSsl" Version="4.3.1" Rid="opensuse.13.2-x64" />
    <Usage Id="runtime.opensuse.13.2-x64.runtime.native.System.Security.Cryptography.OpenSsl" Version="4.3.2" Rid="opensuse.13.2-x64" />
    <Usage Id="runtime.opensuse.42.1-x64.runtime.native.System.Security.Cryptography.OpenSsl" Version="4.3.0" Rid="opensuse.42.1-x64" />
    <Usage Id="runtime.opensuse.42.1-x64.runtime.native.System.Security.Cryptography.OpenSsl" Version="4.3.1" Rid="opensuse.42.1-x64" />
    <Usage Id="runtime.opensuse.42.1-x64.runtime.native.System.Security.Cryptography.OpenSsl" Version="4.3.2" Rid="opensuse.42.1-x64" />
    <Usage Id="runtime.osx-x64.Microsoft.NETCore.App" Version="2.0.0" Rid="osx-x64" />
    <Usage Id="runtime.osx-x64.Microsoft.NETCore.DotNetAppHost" Version="2.0.0" Rid="osx-x64" />
    <Usage Id="runtime.osx-x64.Microsoft.NETCore.DotNetHostPolicy" Version="2.0.0" Rid="osx-x64" />
    <Usage Id="runtime.osx-x64.Microsoft.NETCore.DotNetHostResolver" Version="2.0.0" Rid="osx-x64" />
    <Usage Id="runtime.osx.10.10-x64.runtime.native.System.Security.Cryptography.Apple" Version="4.3.0" Rid="osx.10.10-x64" />
    <Usage Id="runtime.osx.10.10-x64.runtime.native.System.Security.Cryptography.OpenSsl" Version="4.3.0" Rid="osx.10.10-x64" />
    <Usage Id="runtime.osx.10.10-x64.runtime.native.System.Security.Cryptography.OpenSsl" Version="4.3.1" Rid="osx.10.10-x64" />
    <Usage Id="runtime.osx.10.10-x64.runtime.native.System.Security.Cryptography.OpenSsl" Version="4.3.2" Rid="osx.10.10-x64" />
    <Usage Id="runtime.rhel.7-x64.runtime.native.System.Security.Cryptography.OpenSsl" Version="4.3.0" Rid="rhel.7-x64" />
    <Usage Id="runtime.rhel.7-x64.runtime.native.System.Security.Cryptography.OpenSsl" Version="4.3.1" Rid="rhel.7-x64" />
    <Usage Id="runtime.rhel.7-x64.runtime.native.System.Security.Cryptography.OpenSsl" Version="4.3.2" Rid="rhel.7-x64" />
    <Usage Id="runtime.ubuntu.14.04-x64.runtime.native.System.Security.Cryptography.OpenSsl" Version="4.3.0" Rid="ubuntu.14.04-x64" />
    <Usage Id="runtime.ubuntu.14.04-x64.runtime.native.System.Security.Cryptography.OpenSsl" Version="4.3.1" Rid="ubuntu.14.04-x64" />
    <Usage Id="runtime.ubuntu.14.04-x64.runtime.native.System.Security.Cryptography.OpenSsl" Version="4.3.2" Rid="ubuntu.14.04-x64" />
    <Usage Id="runtime.ubuntu.16.04-x64.runtime.native.System.Security.Cryptography.OpenSsl" Version="4.3.0" Rid="ubuntu.16.04-x64" />
    <Usage Id="runtime.ubuntu.16.04-x64.runtime.native.System.Security.Cryptography.OpenSsl" Version="4.3.1" Rid="ubuntu.16.04-x64" />
    <Usage Id="runtime.ubuntu.16.04-x64.runtime.native.System.Security.Cryptography.OpenSsl" Version="4.3.2" Rid="ubuntu.16.04-x64" />
    <Usage Id="runtime.ubuntu.16.10-x64.runtime.native.System.Security.Cryptography.OpenSsl" Version="4.3.0" Rid="ubuntu.16.10-x64" />
    <Usage Id="runtime.ubuntu.16.10-x64.runtime.native.System.Security.Cryptography.OpenSsl" Version="4.3.1" Rid="ubuntu.16.10-x64" />
    <Usage Id="runtime.ubuntu.16.10-x64.runtime.native.System.Security.Cryptography.OpenSsl" Version="4.3.2" Rid="ubuntu.16.10-x64" />
    <Usage Id="runtime.unix.Microsoft.Win32.Primitives" Version="4.3.0" Rid="unix" />
    <Usage Id="runtime.unix.System.Console" Version="4.3.0" Rid="unix" />
    <Usage Id="runtime.unix.System.Diagnostics.Debug" Version="4.3.0" Rid="unix" />
    <Usage Id="runtime.unix.System.IO.FileSystem" Version="4.3.0" Rid="unix" />
    <Usage Id="runtime.unix.System.Net.Primitives" Version="4.3.0" Rid="unix" />
    <Usage Id="runtime.unix.System.Net.Sockets" Version="4.3.0" Rid="unix" />
    <Usage Id="runtime.unix.System.Private.Uri" Version="4.3.0" Rid="unix" />
    <Usage Id="runtime.unix.System.Runtime.Extensions" Version="4.3.0" Rid="unix" />
    <Usage Id="runtime.win-arm64.runtime.native.System.Data.SqlClient.sni" Version="4.4.0" Rid="win-arm64" />
    <Usage Id="runtime.win-x64.Microsoft.NETCore.App" Version="2.0.0" Rid="win-x64" />
    <Usage Id="runtime.win-x64.Microsoft.NETCore.App" Version="2.1.0" Rid="win-x64" />
    <Usage Id="runtime.win-x64.Microsoft.NETCore.DotNetAppHost" Version="2.0.0" Rid="win-x64" />
    <Usage Id="runtime.win-x64.Microsoft.NETCore.DotNetAppHost" Version="2.1.0" Rid="win-x64" />
    <Usage Id="runtime.win-x64.Microsoft.NETCore.DotNetHostPolicy" Version="2.0.0" Rid="win-x64" />
    <Usage Id="runtime.win-x64.Microsoft.NETCore.DotNetHostPolicy" Version="2.1.0" Rid="win-x64" />
    <Usage Id="runtime.win-x64.Microsoft.NETCore.DotNetHostResolver" Version="2.0.0" Rid="win-x64" />
    <Usage Id="runtime.win-x64.Microsoft.NETCore.DotNetHostResolver" Version="2.1.0" Rid="win-x64" />
    <Usage Id="runtime.win-x64.runtime.native.System.Data.SqlClient.sni" Version="4.4.0" Rid="win-x64" />
    <Usage Id="runtime.win-x86.Microsoft.NETCore.App" Version="2.0.0" Rid="win-x86" />
    <Usage Id="runtime.win-x86.Microsoft.NETCore.App" Version="2.1.0" Rid="win-x86" />
    <Usage Id="runtime.win-x86.Microsoft.NETCore.DotNetAppHost" Version="2.0.0" Rid="win-x86" />
    <Usage Id="runtime.win-x86.Microsoft.NETCore.DotNetAppHost" Version="2.1.0" Rid="win-x86" />
    <Usage Id="runtime.win-x86.Microsoft.NETCore.DotNetHostPolicy" Version="2.0.0" Rid="win-x86" />
    <Usage Id="runtime.win-x86.Microsoft.NETCore.DotNetHostPolicy" Version="2.1.0" Rid="win-x86" />
    <Usage Id="runtime.win-x86.Microsoft.NETCore.DotNetHostResolver" Version="2.0.0" Rid="win-x86" />
    <Usage Id="runtime.win-x86.Microsoft.NETCore.DotNetHostResolver" Version="2.1.0" Rid="win-x86" />
    <Usage Id="runtime.win-x86.runtime.native.System.Data.SqlClient.sni" Version="4.4.0" Rid="win-x86" />
    <Usage Id="runtime.win.Microsoft.Win32.Primitives" Version="4.0.1" Rid="win" />
    <Usage Id="runtime.win.Microsoft.Win32.Primitives" Version="4.3.0" Rid="win" />
    <Usage Id="runtime.win.System.Console" Version="4.0.0" Rid="win" />
    <Usage Id="runtime.win.System.Console" Version="4.3.0" Rid="win" />
    <Usage Id="runtime.win.System.Diagnostics.Debug" Version="4.0.11" Rid="win" />
    <Usage Id="runtime.win.System.Diagnostics.Debug" Version="4.3.0" Rid="win" />
    <Usage Id="runtime.win.System.IO.FileSystem" Version="4.0.1" Rid="win" />
    <Usage Id="runtime.win.System.IO.FileSystem" Version="4.3.0" Rid="win" />
    <Usage Id="runtime.win.System.Net.Primitives" Version="4.0.11" Rid="win" />
    <Usage Id="runtime.win.System.Net.Primitives" Version="4.3.0" Rid="win" />
    <Usage Id="runtime.win.System.Net.Sockets" Version="4.1.0" Rid="win" />
    <Usage Id="runtime.win.System.Net.Sockets" Version="4.3.0" Rid="win" />
    <Usage Id="runtime.win.System.Runtime.Extensions" Version="4.1.0" Rid="win" />
    <Usage Id="runtime.win.System.Runtime.Extensions" Version="4.3.0" Rid="win" />
    <Usage Id="runtime.win7-x64.Microsoft.NETCore.DotNetHost" Version="1.0.1" Rid="win7-x64" />
    <Usage Id="runtime.win7-x64.Microsoft.NETCore.DotNetHostPolicy" Version="1.0.5" Rid="win7-x64" />
    <Usage Id="runtime.win7-x64.Microsoft.NETCore.DotNetHostResolver" Version="1.0.1" Rid="win7-x64" />
    <Usage Id="runtime.win7-x64.Microsoft.NETCore.Jit" Version="1.0.7" Rid="win7-x64" />
    <Usage Id="runtime.win7-x64.Microsoft.NETCore.Runtime.CoreCLR" Version="1.0.7" Rid="win7-x64" />
    <Usage Id="runtime.win7-x64.Microsoft.NETCore.Windows.ApiSets" Version="1.0.1" Rid="win7-x64" />
    <Usage Id="runtime.win7-x64.runtime.native.System.IO.Compression" Version="4.0.1" Rid="win7-x64" />
    <Usage Id="runtime.win7-x64.runtime.native.System.IO.Compression" Version="4.3.0" Rid="win7-x64" />
    <Usage Id="runtime.win7-x86.Microsoft.NETCore.DotNetHost" Version="1.0.1" Rid="win7-x86" />
    <Usage Id="runtime.win7-x86.Microsoft.NETCore.DotNetHostPolicy" Version="1.0.3" Rid="win7-x86" />
    <Usage Id="runtime.win7-x86.Microsoft.NETCore.DotNetHostResolver" Version="1.0.1" Rid="win7-x86" />
    <Usage Id="runtime.win7-x86.Microsoft.NETCore.Jit" Version="1.0.5" Rid="win7-x86" />
    <Usage Id="runtime.win7-x86.Microsoft.NETCore.Runtime.CoreCLR" Version="1.0.5" Rid="win7-x86" />
    <Usage Id="runtime.win7-x86.Microsoft.NETCore.Windows.ApiSets" Version="1.0.1" Rid="win7-x86" />
    <Usage Id="runtime.win7-x86.runtime.native.System.IO.Compression" Version="4.3.0" Rid="win7-x86" />
    <Usage Id="runtime.win7.System.Private.Uri" Version="4.0.1" Rid="win7" />
    <Usage Id="runtime.win7.System.Private.Uri" Version="4.0.2" Rid="win7" />
    <Usage Id="runtime.win7.System.Private.Uri" Version="4.3.0" Rid="win7" />
    <Usage Id="StyleCop.Analyzers" Version="1.0.1" />
    <Usage Id="System.AppContext" Version="4.1.0" />
    <Usage Id="System.AppContext" Version="4.3.0" />
    <Usage Id="System.Buffers" Version="4.0.0" />
    <Usage Id="System.Buffers" Version="4.3.0" />
    <Usage Id="System.Buffers" Version="4.4.0" />
    <Usage Id="System.CodeDom" Version="4.4.0" />
    <Usage Id="System.Collections" Version="4.0.11" />
    <Usage Id="System.Collections" Version="4.3.0" />
    <Usage Id="System.Collections.Concurrent" Version="4.0.12" />
    <Usage Id="System.Collections.Concurrent" Version="4.3.0" />
    <Usage Id="System.Collections.Immutable" Version="1.2.0" />
    <Usage Id="System.Collections.Immutable" Version="1.3.0" />
    <Usage Id="System.Collections.Immutable" Version="1.3.1" />
    <Usage Id="System.Collections.Immutable" Version="1.4.0" />
    <Usage Id="System.Collections.Immutable" Version="1.5.0" />
    <Usage Id="System.Collections.NonGeneric" Version="4.0.1" />
    <Usage Id="System.Collections.NonGeneric" Version="4.3.0" />
    <Usage Id="System.Collections.Specialized" Version="4.0.1" />
    <Usage Id="System.Collections.Specialized" Version="4.3.0" />
    <Usage Id="System.ComponentModel" Version="4.0.1" />
    <Usage Id="System.ComponentModel" Version="4.3.0" />
    <Usage Id="System.ComponentModel.Annotations" Version="4.1.0" />
    <Usage Id="System.ComponentModel.Annotations" Version="4.3.0" />
    <Usage Id="System.ComponentModel.EventBasedAsync" Version="4.0.11" />
    <Usage Id="System.ComponentModel.Primitives" Version="4.1.0" />
    <Usage Id="System.ComponentModel.Primitives" Version="4.3.0" />
    <Usage Id="System.ComponentModel.TypeConverter" Version="4.1.0" />
    <Usage Id="System.ComponentModel.TypeConverter" Version="4.3.0" />
    <Usage Id="System.Composition" Version="1.1.0" />
    <Usage Id="System.Composition.AttributedModel" Version="1.1.0" />
    <Usage Id="System.Composition.Convention" Version="1.1.0" />
    <Usage Id="System.Composition.Hosting" Version="1.1.0" />
    <Usage Id="System.Composition.Runtime" Version="1.1.0" />
    <Usage Id="System.Composition.TypedParts" Version="1.1.0" />
    <Usage Id="System.Console" Version="4.0.0" />
    <Usage Id="System.Console" Version="4.3.0" />
    <Usage Id="System.Diagnostics.Contracts" Version="4.0.1" />
    <Usage Id="System.Diagnostics.Debug" Version="4.0.11" />
    <Usage Id="System.Diagnostics.Debug" Version="4.3.0" />
    <Usage Id="System.Diagnostics.DiagnosticSource" Version="4.0.0" />
    <Usage Id="System.Diagnostics.DiagnosticSource" Version="4.3.0" />
    <Usage Id="System.Diagnostics.DiagnosticSource" Version="4.3.1" />
    <Usage Id="System.Diagnostics.DiagnosticSource" Version="4.4.0" />
    <Usage Id="System.Diagnostics.FileVersionInfo" Version="4.0.0" />
    <Usage Id="System.Diagnostics.FileVersionInfo" Version="4.3.0" />
    <Usage Id="System.Diagnostics.Process" Version="4.1.0" />
    <Usage Id="System.Diagnostics.Process" Version="4.3.0" />
    <Usage Id="System.Diagnostics.StackTrace" Version="4.0.1" />
    <Usage Id="System.Diagnostics.StackTrace" Version="4.3.0" />
    <Usage Id="System.Diagnostics.TextWriterTraceListener" Version="4.0.0" />
    <Usage Id="System.Diagnostics.TextWriterTraceListener" Version="4.3.0" />
    <Usage Id="System.Diagnostics.Tools" Version="4.0.1" />
    <Usage Id="System.Diagnostics.Tools" Version="4.3.0" />
    <Usage Id="System.Diagnostics.TraceSource" Version="4.0.0" />
    <Usage Id="System.Diagnostics.TraceSource" Version="4.3.0" />
    <Usage Id="System.Diagnostics.Tracing" Version="4.1.0" />
    <Usage Id="System.Diagnostics.Tracing" Version="4.3.0" />
<<<<<<< HEAD
    <Usage Id="System.Drawing.Common.TestData" Version="1.0.6" />
=======
>>>>>>> 9a9dda28
    <Usage Id="System.Dynamic.Runtime" Version="4.0.11" />
    <Usage Id="System.Dynamic.Runtime" Version="4.3.0" />
    <Usage Id="System.Globalization" Version="4.0.11" />
    <Usage Id="System.Globalization" Version="4.3.0" />
    <Usage Id="System.Globalization.Calendars" Version="4.0.1" />
    <Usage Id="System.Globalization.Calendars" Version="4.3.0" />
    <Usage Id="System.Globalization.Extensions" Version="4.0.1" />
    <Usage Id="System.Globalization.Extensions" Version="4.3.0" />
    <Usage Id="System.IO" Version="4.1.0" />
    <Usage Id="System.IO" Version="4.3.0" />
    <Usage Id="System.IO.Compression" Version="4.1.0" />
    <Usage Id="System.IO.Compression" Version="4.3.0" />
    <Usage Id="System.IO.Compression.ZipFile" Version="4.0.1" />
    <Usage Id="System.IO.Compression.ZipFile" Version="4.3.0" />
    <Usage Id="System.IO.FileSystem" Version="4.0.1" />
    <Usage Id="System.IO.FileSystem" Version="4.3.0" />
    <Usage Id="System.IO.FileSystem.Primitives" Version="4.0.1" />
    <Usage Id="System.IO.FileSystem.Primitives" Version="4.3.0" />
    <Usage Id="System.IO.FileSystem.Watcher" Version="4.0.0" />
    <Usage Id="System.IO.FileSystem.Watcher" Version="4.3.0" />
    <Usage Id="System.IO.MemoryMappedFiles" Version="4.0.0" />
    <Usage Id="System.IO.MemoryMappedFiles" Version="4.3.0" />
    <Usage Id="System.IO.Pipes" Version="4.0.0" />
    <Usage Id="System.IO.Pipes" Version="4.3.0" />
    <Usage Id="System.IO.Pipes.AccessControl" Version="4.3.0" />
    <Usage Id="System.IO.UnmanagedMemoryStream" Version="4.0.1" />
    <Usage Id="System.IO.UnmanagedMemoryStream" Version="4.3.0" />
    <Usage Id="System.Linq" Version="4.1.0" />
    <Usage Id="System.Linq" Version="4.3.0" />
    <Usage Id="System.Linq.Expressions" Version="4.1.0" />
    <Usage Id="System.Linq.Expressions" Version="4.1.1" />
    <Usage Id="System.Linq.Expressions" Version="4.3.0" />
    <Usage Id="System.Linq.Parallel" Version="4.0.1" />
    <Usage Id="System.Linq.Parallel" Version="4.3.0" />
    <Usage Id="System.Linq.Queryable" Version="4.0.1" />
    <Usage Id="System.Linq.Queryable" Version="4.3.0" />
    <Usage Id="System.Memory" Version="4.5.1" />
    <Usage Id="System.Net.Http" Version="4.1.0" />
    <Usage Id="System.Net.Http" Version="4.1.1" />
    <Usage Id="System.Net.Http" Version="4.1.2" />
    <Usage Id="System.Net.Http" Version="4.3.0" />
    <Usage Id="System.Net.Http" Version="4.3.2" />
    <Usage Id="System.Net.Http" Version="4.3.3" />
    <Usage Id="System.Net.NameResolution" Version="4.0.0" />
    <Usage Id="System.Net.NameResolution" Version="4.3.0" />
    <Usage Id="System.Net.Primitives" Version="4.0.11" />
    <Usage Id="System.Net.Primitives" Version="4.3.0" />
    <Usage Id="System.Net.Requests" Version="4.0.11" />
    <Usage Id="System.Net.Requests" Version="4.3.0" />
    <Usage Id="System.Net.Security" Version="4.0.0" />
    <Usage Id="System.Net.Security" Version="4.0.1" />
    <Usage Id="System.Net.Security" Version="4.3.0" />
    <Usage Id="System.Net.Security" Version="4.3.1" />
    <Usage Id="System.Net.Sockets" Version="4.1.0" />
    <Usage Id="System.Net.Sockets" Version="4.3.0" />
<<<<<<< HEAD
    <Usage Id="System.Net.TestData" Version="1.0.1-prerelease" />
=======
>>>>>>> 9a9dda28
    <Usage Id="System.Net.WebHeaderCollection" Version="4.0.1" />
    <Usage Id="System.Net.WebHeaderCollection" Version="4.3.0" />
    <Usage Id="System.Numerics.Vectors" Version="4.1.1" />
    <Usage Id="System.Numerics.Vectors" Version="4.3.0" />
<<<<<<< HEAD
    <Usage Id="System.Numerics.Vectors" Version="4.4.0" />
    <Usage Id="System.ObjectModel" Version="4.0.12-rc2-24027" />
=======
>>>>>>> 9a9dda28
    <Usage Id="System.ObjectModel" Version="4.0.12" />
    <Usage Id="System.ObjectModel" Version="4.3.0" />
    <Usage Id="System.Private.DataContractSerialization" Version="4.1.1" />
    <Usage Id="System.Private.DataContractSerialization" Version="4.3.0" />
    <Usage Id="System.Private.Uri" Version="4.0.1" />
    <Usage Id="System.Private.Uri" Version="4.3.0" />
    <Usage Id="System.Reflection" Version="4.1.0" />
    <Usage Id="System.Reflection" Version="4.3.0" />
    <Usage Id="System.Reflection.DispatchProxy" Version="4.0.1" />
    <Usage Id="System.Reflection.DispatchProxy" Version="4.3.0" />
    <Usage Id="System.Reflection.Emit" Version="4.0.1" />
    <Usage Id="System.Reflection.Emit" Version="4.3.0" />
    <Usage Id="System.Reflection.Emit.ILGeneration" Version="4.0.1" />
    <Usage Id="System.Reflection.Emit.ILGeneration" Version="4.3.0" />
    <Usage Id="System.Reflection.Emit.Lightweight" Version="4.0.1" />
    <Usage Id="System.Reflection.Emit.Lightweight" Version="4.3.0" />
    <Usage Id="System.Reflection.Extensions" Version="4.0.1" />
    <Usage Id="System.Reflection.Extensions" Version="4.3.0" />
    <Usage Id="System.Reflection.Metadata" Version="1.3.0" />
    <Usage Id="System.Reflection.Metadata" Version="1.4.1" />
    <Usage Id="System.Reflection.Metadata" Version="1.4.2" />
    <Usage Id="System.Reflection.Metadata" Version="1.5.0" />
    <Usage Id="System.Reflection.Metadata" Version="1.6.0" />
    <Usage Id="System.Reflection.Primitives" Version="4.0.1" />
    <Usage Id="System.Reflection.Primitives" Version="4.3.0" />
    <Usage Id="System.Reflection.TypeExtensions" Version="4.1.0" />
    <Usage Id="System.Reflection.TypeExtensions" Version="4.3.0" />
    <Usage Id="System.Resources.Reader" Version="4.0.0" />
    <Usage Id="System.Resources.Reader" Version="4.3.0" />
    <Usage Id="System.Resources.ResourceManager" Version="4.0.1" />
    <Usage Id="System.Resources.ResourceManager" Version="4.3.0" />
    <Usage Id="System.Resources.Writer" Version="4.0.0" />
    <Usage Id="System.Runtime" Version="4.1.0" />
    <Usage Id="System.Runtime" Version="4.3.0" />
<<<<<<< HEAD
    <Usage Id="System.Runtime.CompilerServices.Unsafe" Version="4.5.0" />
    <Usage Id="System.Runtime.Extensions" Version="4.1.0-rc2-24027" />
=======
>>>>>>> 9a9dda28
    <Usage Id="System.Runtime.Extensions" Version="4.1.0" />
    <Usage Id="System.Runtime.Extensions" Version="4.3.0" />
    <Usage Id="System.Runtime.Handles" Version="4.0.1" />
    <Usage Id="System.Runtime.Handles" Version="4.3.0" />
    <Usage Id="System.Runtime.InteropServices" Version="4.1.0" />
    <Usage Id="System.Runtime.InteropServices" Version="4.3.0" />
    <Usage Id="System.Runtime.InteropServices.RuntimeInformation" Version="4.0.0" />
    <Usage Id="System.Runtime.InteropServices.RuntimeInformation" Version="4.3.0" />
    <Usage Id="System.Runtime.Loader" Version="4.0.0" />
    <Usage Id="System.Runtime.Loader" Version="4.3.0" />
    <Usage Id="System.Runtime.Numerics" Version="4.0.1" />
    <Usage Id="System.Runtime.Numerics" Version="4.3.0" />
    <Usage Id="System.Runtime.Serialization.Formatters" Version="4.3.0" />
    <Usage Id="System.Runtime.Serialization.Json" Version="4.0.2" />
    <Usage Id="System.Runtime.Serialization.Primitives" Version="4.1.1" />
    <Usage Id="System.Runtime.Serialization.Primitives" Version="4.3.0" />
    <Usage Id="System.Runtime.Serialization.Xml" Version="4.1.1" />
    <Usage Id="System.Security.AccessControl" Version="4.3.0" />
    <Usage Id="System.Security.Claims" Version="4.0.1" />
    <Usage Id="System.Security.Claims" Version="4.3.0" />
    <Usage Id="System.Security.Cryptography.Algorithms" Version="4.2.0" />
    <Usage Id="System.Security.Cryptography.Algorithms" Version="4.3.0" />
    <Usage Id="System.Security.Cryptography.Cng" Version="4.2.0" />
    <Usage Id="System.Security.Cryptography.Cng" Version="4.3.0" />
    <Usage Id="System.Security.Cryptography.Csp" Version="4.0.0" />
    <Usage Id="System.Security.Cryptography.Csp" Version="4.3.0" />
    <Usage Id="System.Security.Cryptography.Encoding" Version="4.0.0" />
    <Usage Id="System.Security.Cryptography.Encoding" Version="4.3.0" />
    <Usage Id="System.Security.Cryptography.OpenSsl" Version="4.0.0" />
    <Usage Id="System.Security.Cryptography.OpenSsl" Version="4.3.0" />
    <Usage Id="System.Security.Cryptography.Primitives" Version="4.0.0" />
    <Usage Id="System.Security.Cryptography.Primitives" Version="4.3.0" />
    <Usage Id="System.Security.Cryptography.ProtectedData" Version="4.0.0" />
    <Usage Id="System.Security.Cryptography.ProtectedData" Version="4.3.0" />
    <Usage Id="System.Security.Cryptography.X509Certificates" Version="4.1.0" />
    <Usage Id="System.Security.Cryptography.X509Certificates" Version="4.3.0" />
    <Usage Id="System.Security.Principal" Version="4.0.1" />
    <Usage Id="System.Security.Principal" Version="4.3.0" />
    <Usage Id="System.Security.Principal.Windows" Version="4.0.0" />
    <Usage Id="System.Security.Principal.Windows" Version="4.3.0" />
    <Usage Id="System.Spatial" Version="5.6.4" />
<<<<<<< HEAD
    <Usage Id="System.Spatial" Version="5.8.2" />
    <Usage Id="System.Text.Encoding" Version="4.0.11-rc2-24027" />
=======
>>>>>>> 9a9dda28
    <Usage Id="System.Text.Encoding" Version="4.0.11" />
    <Usage Id="System.Text.Encoding" Version="4.3.0" />
    <Usage Id="System.Text.Encoding.CodePages" Version="4.0.1" />
    <Usage Id="System.Text.Encoding.CodePages" Version="4.3.0" />
    <Usage Id="System.Text.Encoding.CodePages" Version="4.4.0" />
    <Usage Id="System.Text.Encoding.Extensions" Version="4.0.11" />
    <Usage Id="System.Text.Encoding.Extensions" Version="4.3.0" />
    <Usage Id="System.Text.RegularExpressions" Version="4.1.0" />
    <Usage Id="System.Text.RegularExpressions" Version="4.3.0" />
    <Usage Id="System.Threading" Version="4.0.11" />
    <Usage Id="System.Threading" Version="4.3.0" />
    <Usage Id="System.Threading.Overlapped" Version="4.0.1" />
    <Usage Id="System.Threading.Overlapped" Version="4.3.0" />
    <Usage Id="System.Threading.Tasks" Version="4.0.11" />
    <Usage Id="System.Threading.Tasks" Version="4.3.0" />
    <Usage Id="System.Threading.Tasks.Dataflow" Version="4.6.0" />
    <Usage Id="System.Threading.Tasks.Dataflow" Version="4.7.0" />
    <Usage Id="System.Threading.Tasks.Extensions" Version="4.0.0" />
    <Usage Id="System.Threading.Tasks.Extensions" Version="4.3.0" />
    <Usage Id="System.Threading.Tasks.Parallel" Version="4.0.1" />
    <Usage Id="System.Threading.Tasks.Parallel" Version="4.3.0" />
    <Usage Id="System.Threading.Thread" Version="4.0.0" />
    <Usage Id="System.Threading.Thread" Version="4.3.0" />
    <Usage Id="System.Threading.ThreadPool" Version="4.0.10" />
    <Usage Id="System.Threading.ThreadPool" Version="4.3.0" />
    <Usage Id="System.Threading.Timer" Version="4.0.1" />
    <Usage Id="System.Threading.Timer" Version="4.3.0" />
    <Usage Id="System.ValueTuple" Version="4.3.0" />
    <Usage Id="System.ValueTuple" Version="4.4.0" />
    <Usage Id="System.Xml.ReaderWriter" Version="4.0.11" />
    <Usage Id="System.Xml.ReaderWriter" Version="4.3.0" />
    <Usage Id="System.Xml.XDocument" Version="4.0.11" />
    <Usage Id="System.Xml.XDocument" Version="4.3.0" />
    <Usage Id="System.Xml.XmlDocument" Version="4.0.1" />
    <Usage Id="System.Xml.XmlDocument" Version="4.3.0" />
    <Usage Id="System.Xml.XmlSerializer" Version="4.0.11" />
    <Usage Id="System.Xml.XmlSerializer" Version="4.3.0" />
    <Usage Id="System.Xml.XPath" Version="4.0.1" />
    <Usage Id="System.Xml.XPath" Version="4.3.0" />
    <Usage Id="System.Xml.XPath.XDocument" Version="4.0.1" />
    <Usage Id="System.Xml.XPath.XDocument" Version="4.3.0" />
    <Usage Id="System.Xml.XPath.XmlDocument" Version="4.0.1" />
    <Usage Id="vswhere" Version="2.0.2" />
    <Usage Id="WindowsAzure.Storage" Version="7.2.1" />
    <Usage Id="WindowsAzure.Storage" Version="8.4.0" />
    <Usage Id="XliffTasks" Version="0.2.0-beta-000081" />
    <Usage Id="XliffTasks" Version="0.2.0-beta-62730-03" />
<<<<<<< HEAD
    <Usage Id="xunit" Version="2.2.0-beta2-build3300" />
    <Usage Id="xunit" Version="2.3.1" />
    <Usage Id="xunit.abstractions" Version="2.0.1-rc2" />
    <Usage Id="xunit.abstractions" Version="2.0.1" />
    <Usage Id="xunit.analyzers" Version="0.7.0" />
    <Usage Id="xunit.assert" Version="2.2.0-beta2-build3300" />
    <Usage Id="xunit.assert" Version="2.3.0" />
    <Usage Id="xunit.assert" Version="2.3.1" />
    <Usage Id="xunit.console" Version="2.3.1" />
    <Usage Id="xunit.console.netcore" Version="2.2.0-preview1-02915-01" />
    <Usage Id="xunit.core" Version="2.2.0-beta2-build3300" />
    <Usage Id="xunit.core" Version="2.3.0" />
    <Usage Id="xunit.core" Version="2.3.1" />
    <Usage Id="xunit.extensibility.core" Version="2.2.0-beta2-build3300" />
    <Usage Id="xunit.extensibility.core" Version="2.3.0" />
    <Usage Id="xunit.extensibility.core" Version="2.3.1" />
    <Usage Id="xunit.extensibility.execution" Version="2.2.0-beta2-build3300" />
    <Usage Id="xunit.extensibility.execution" Version="2.3.0" />
    <Usage Id="xunit.extensibility.execution" Version="2.3.1" />
    <Usage Id="xunit.performance.api" Version="1.0.0-beta-build0019" />
    <Usage Id="xunit.performance.core" Version="1.0.0-beta-build0019" />
    <Usage Id="xunit.performance.execution" Version="1.0.0-beta-build0019" />
    <Usage Id="xunit.performance.metrics" Version="1.0.0-beta-build0019" />
    <Usage Id="xunit.runner.console" Version="2.3.1" />
    <Usage Id="xunit.runner.reporters" Version="2.3.1" />
    <Usage Id="xunit.runner.utility" Version="2.2.0-beta2-build3300" />
    <Usage Id="xunit.runner.utility" Version="2.3.1" />
    <Usage Id="xunit.runner.visualstudio" Version="2.3.0" />
    <Usage Id="xunit.runner.visualstudio" Version="2.3.1" />
=======
    <Usage Id="XliffTasks" Version="0.2.0-beta-63004-01" />
>>>>>>> 9a9dda28
  </Usages>
</UsageData><|MERGE_RESOLUTION|>--- conflicted
+++ resolved
@@ -1,5 +1,5 @@
 <UsageData>
-  <CreatedByRid>rhel.7-x64</CreatedByRid>
+  <CreatedByRid>centos.7-x64</CreatedByRid>
   <ProjectDirectories>
     <Dir>src/application-insights/</Dir>
     <Dir>src/aspnet-razor/</Dir>
@@ -33,15 +33,7 @@
     <Dir></Dir>
   </ProjectDirectories>
   <Usages>
-<<<<<<< HEAD
-    <Usage Id="CommandLineParser" Version="2.1.1-beta" />
-    <Usage Id="coveralls.io" Version="1.4" />
-    <Usage Id="coverlet.msbuild" Version="2.1.1" />
-    <Usage Id="FluentAssertions" Version="4.19.0" />
-    <Usage Id="FluentAssertions.Json" Version="4.19.0" />
-=======
     <Usage Id="dotnet-sourcelink" Version="2.8.0" />
->>>>>>> 9a9dda28
     <Usage Id="fmdev.ResX" Version="0.2.0" />
     <Usage Id="fmdev.xlftool" Version="0.1.3" />
     <Usage Id="fmdev.XliffParser" Version="0.5.3" />
@@ -92,10 +84,6 @@
     <Usage Id="Microsoft.CodeAnalysis.CSharp" Version="2.6.0-beta3-62316-02" />
     <Usage Id="Microsoft.CodeAnalysis.VisualBasic" Version="1.3.0" />
     <Usage Id="Microsoft.CodeAnalysis.VisualBasic" Version="2.6.0-beta3-62316-02" />
-<<<<<<< HEAD
-    <Usage Id="Microsoft.CodeCoverage" Version="1.0.3" />
-=======
->>>>>>> 9a9dda28
     <Usage Id="Microsoft.CSharp" Version="4.0.1" />
     <Usage Id="Microsoft.CSharp" Version="4.3.0" />
     <Usage Id="Microsoft.Data.Edm" Version="5.6.4" />
@@ -111,16 +99,8 @@
     <Usage Id="Microsoft.DotNet.Build.Tasks.Feed" Version="2.1.0-rc1-03130-05" />
     <Usage Id="Microsoft.DotNet.BuildTools" Version="2.2.0-preview1-03013-01" />
     <Usage Id="Microsoft.DotNet.BuildTools.CoreCLR" Version="1.0.4-prerelease" />
-<<<<<<< HEAD
-    <Usage Id="Microsoft.DotNet.BuildTools.TestSuite" Version="2.2.0-preview1-03013-03" />
     <Usage Id="Microsoft.DotNet.Cli.CommandLine" Version="0.1.1-alpha-167" />
     <Usage Id="Microsoft.DotNet.Cli.Utils" Version="1.0.1" />
-    <Usage Id="Microsoft.DotNet.Common.ProjectTemplates.2.2" Version="1.0.2-beta4-20180803-1918431" />
-    <Usage Id="Microsoft.DotNet.InternalAbstractions" Version="1.0.0" />
-=======
-    <Usage Id="Microsoft.DotNet.Cli.CommandLine" Version="0.1.1-alpha-167" />
-    <Usage Id="Microsoft.DotNet.Cli.Utils" Version="1.0.1" />
->>>>>>> 9a9dda28
     <Usage Id="Microsoft.DotNet.PlatformAbstractions" Version="1.0.3" />
     <Usage Id="Microsoft.DotNet.PlatformAbstractions" Version="2.0.0" />
     <Usage Id="Microsoft.DotNet.PlatformAbstractions" Version="2.1.0-preview2-26306-03" />
@@ -133,6 +113,7 @@
     <Usage Id="Microsoft.Dotnet.WinForms.ProjectTemplates" Version="3.0.0-alpha-26829-8" />
     <Usage Id="Microsoft.Dotnet.Wpf.ProjectTemplates" Version="3.0.0-alpha-26829-8" />
     <Usage Id="Microsoft.Extensions.CommandLineUtils" Version="1.1.0" />
+    <Usage Id="Microsoft.Extensions.CommandLineUtils" Version="1.1.1" />
     <Usage Id="Microsoft.Extensions.CommandLineUtils.Sources" Version="2.2.0-preview3-35301" />
     <Usage Id="Microsoft.Extensions.DependencyModel" Version="1.0.3" />
     <Usage Id="Microsoft.Extensions.DependencyModel" Version="2.0.0" />
@@ -143,28 +124,16 @@
     <Usage Id="Microsoft.Internal.TestPlatform.Extensions" Version="15.8.0-preview-1831095" />
     <Usage Id="Microsoft.Net.Compilers" Version="2.8.0" />
     <Usage Id="Microsoft.Net.Compilers.netcore" Version="2.6.0-beta3-62316-02" />
-<<<<<<< HEAD
     <Usage Id="Microsoft.NET.Sdk.Wpf" Version="3.0.0-alpha-27106-1" />
-    <Usage Id="Microsoft.NET.Test.Sdk" Version="15.0.0" />
-    <Usage Id="Microsoft.NET.Test.Sdk" Version="15.3.0" />
-    <Usage Id="Microsoft.NET.Test.Sdk" Version="15.6.0" />
-=======
-    <Usage Id="Microsoft.Net.Compilers.Targets.NetCore" Version="0.1.5-dev" />
->>>>>>> 9a9dda28
     <Usage Id="Microsoft.NETCore.App" Version="1.0.3" />
     <Usage Id="Microsoft.NETCore.App" Version="1.0.5" />
     <Usage Id="Microsoft.NETCore.App" Version="1.1.1" />
-    <Usage Id="Microsoft.NETCore.App" Version="1.1.2" />
     <Usage Id="Microsoft.NETCore.App" Version="2.0.0" />
     <Usage Id="Microsoft.NETCore.App" Version="2.1.0-preview2-26406-04" />
     <Usage Id="Microsoft.NETCore.App" Version="2.1.0" />
     <Usage Id="Microsoft.NETCore.App" Version="2.1.5" />
-<<<<<<< HEAD
     <Usage Id="Microsoft.NETCore.Compilers" Version="2.8.0-beta4" />
-=======
-    <Usage Id="Microsoft.NETCore.Compilers" Version="2.8.0-beta2-62719-08" />
-    <Usage Id="Microsoft.NETCore.Compilers" Version="2.8.0-beta4-62824-10" />
->>>>>>> 9a9dda28
+    <Usage Id="Microsoft.NETCore.Compilers" Version="2.8.0" />
     <Usage Id="Microsoft.NETCore.DotNetAppHost" Version="2.0.0" />
     <Usage Id="Microsoft.NETCore.DotNetAppHost" Version="2.1.0-preview2-26406-04" />
     <Usage Id="Microsoft.NETCore.DotNetAppHost" Version="2.1.0" />
@@ -175,7 +144,6 @@
     <Usage Id="Microsoft.NETCore.DotNetHostPolicy" Version="1.0.3" />
     <Usage Id="Microsoft.NETCore.DotNetHostPolicy" Version="1.0.5" />
     <Usage Id="Microsoft.NETCore.DotNetHostPolicy" Version="1.1.0" />
-    <Usage Id="Microsoft.NETCore.DotNetHostPolicy" Version="1.1.2" />
     <Usage Id="Microsoft.NETCore.DotNetHostPolicy" Version="2.0.0" />
     <Usage Id="Microsoft.NETCore.DotNetHostPolicy" Version="2.1.0-preview2-26406-04" />
     <Usage Id="Microsoft.NETCore.DotNetHostPolicy" Version="2.1.0" />
@@ -191,7 +159,6 @@
     <Usage Id="Microsoft.NETCore.Jit" Version="1.0.5" />
     <Usage Id="Microsoft.NETCore.Jit" Version="1.0.7" />
     <Usage Id="Microsoft.NETCore.Jit" Version="1.1.1" />
-    <Usage Id="Microsoft.NETCore.Jit" Version="1.1.2" />
     <Usage Id="Microsoft.NETCore.Jit" Version="2.2.0-preview3-27008-03" />
     <Usage Id="Microsoft.NETCore.Platforms" Version="1.0.1" />
     <Usage Id="Microsoft.NETCore.Platforms" Version="1.0.2-beta-24224-02" />
@@ -205,7 +172,6 @@
     <Usage Id="Microsoft.NETCore.Runtime.CoreCLR" Version="1.0.5" />
     <Usage Id="Microsoft.NETCore.Runtime.CoreCLR" Version="1.0.7" />
     <Usage Id="Microsoft.NETCore.Runtime.CoreCLR" Version="1.1.1" />
-    <Usage Id="Microsoft.NETCore.Runtime.CoreCLR" Version="1.1.2" />
     <Usage Id="Microsoft.NETCore.Runtime.CoreCLR" Version="2.2.0-preview3-27008-03" />
     <Usage Id="Microsoft.NETCore.Targets" Version="1.0.1" />
     <Usage Id="Microsoft.NETCore.Targets" Version="1.0.3" />
@@ -220,15 +186,6 @@
     <Usage Id="Microsoft.TargetingPack.NETFramework.v4.7.2" Version="1.0.0" />
     <Usage Id="Microsoft.TargetingPack.Private.WinRT" Version="1.0.5" />
     <Usage Id="Microsoft.TemplateEngine.Cli.Localization" Version="1.0.2-beta4-20180930-2076037" />
-<<<<<<< HEAD
-    <Usage Id="Microsoft.TestPlatform.ObjectModel" Version="15.0.0" />
-    <Usage Id="Microsoft.TestPlatform.ObjectModel" Version="15.3.0" />
-    <Usage Id="Microsoft.TestPlatform.ObjectModel" Version="15.6.0" />
-    <Usage Id="Microsoft.TestPlatform.TestHost" Version="15.0.0" />
-    <Usage Id="Microsoft.TestPlatform.TestHost" Version="15.3.0" />
-    <Usage Id="Microsoft.TestPlatform.TestHost" Version="15.6.0" />
-=======
->>>>>>> 9a9dda28
     <Usage Id="Microsoft.VisualBasic" Version="10.0.1" />
     <Usage Id="Microsoft.VisualBasic" Version="10.1.0" />
     <Usage Id="Microsoft.VisualStudio.CUIT" Version="15.8.0-preview-1831095" />
@@ -245,10 +202,6 @@
     <Usage Id="Microsoft.Win32.Primitives" Version="4.3.0" />
     <Usage Id="Microsoft.Win32.Registry" Version="4.0.0" />
     <Usage Id="Microsoft.Win32.Registry" Version="4.3.0" />
-<<<<<<< HEAD
-    <Usage Id="Microsoft.xunit.netcore.extensions" Version="2.2.0-preview1-03013-03" />
-=======
->>>>>>> 9a9dda28
     <Usage Id="NETStandard.Library" Version="1.6.0" />
     <Usage Id="NETStandard.Library" Version="1.6.1" />
     <Usage Id="NETStandard.Library" Version="2.0.0" />
@@ -256,13 +209,13 @@
     <Usage Id="NETStandard.Library" Version="2.0.3" />
     <Usage Id="NETStandard.Library.NETFramework" Version="2.0.1-servicing-26011-01" />
     <Usage Id="Newtonsoft.Json" Version="6.0.4" />
-    <Usage Id="Newtonsoft.Json" Version="8.0.3" />
     <Usage Id="Newtonsoft.Json" Version="10.0.3" />
     <Usage Id="NuGet.CommandLine" Version="3.4.3" />
     <Usage Id="NuGet.Common" Version="4.0.0-rtm-2283" />
     <Usage Id="NuGet.Common" Version="4.3.0-preview1-2500" />
     <Usage Id="NuGet.Common" Version="4.3.0-preview2-4095" />
     <Usage Id="NuGet.Common" Version="4.3.0" />
+    <Usage Id="NuGet.Common" Version="4.4.0" />
     <Usage Id="NuGet.Configuration" Version="4.3.0-preview1-2500" />
     <Usage Id="NuGet.Configuration" Version="4.3.0-preview2-4095" />
     <Usage Id="NuGet.DependencyResolver.Core" Version="4.3.0-preview1-2500" />
@@ -271,15 +224,18 @@
     <Usage Id="NuGet.Frameworks" Version="4.3.0-preview1-2500" />
     <Usage Id="NuGet.Frameworks" Version="4.3.0-preview2-4095" />
     <Usage Id="NuGet.Frameworks" Version="4.3.0" />
+    <Usage Id="NuGet.Frameworks" Version="4.4.0" />
     <Usage Id="NuGet.LibraryModel" Version="4.3.0-preview1-2500" />
     <Usage Id="NuGet.LibraryModel" Version="4.3.0-preview2-4095" />
     <Usage Id="NuGet.Packaging" Version="4.0.0-rtm-2283" />
     <Usage Id="NuGet.Packaging" Version="4.3.0-preview1-2500" />
     <Usage Id="NuGet.Packaging" Version="4.3.0-preview2-4095" />
     <Usage Id="NuGet.Packaging" Version="4.3.0" />
+    <Usage Id="NuGet.Packaging" Version="4.4.0" />
     <Usage Id="NuGet.Packaging.Core" Version="4.3.0-preview1-2500" />
     <Usage Id="NuGet.Packaging.Core" Version="4.3.0-preview2-4095" />
     <Usage Id="NuGet.Packaging.Core" Version="4.3.0" />
+    <Usage Id="NuGet.Packaging.Core" Version="4.4.0" />
     <Usage Id="NuGet.ProjectModel" Version="4.3.0-preview1-2500" />
     <Usage Id="NuGet.ProjectModel" Version="4.3.0-preview2-4095" />
     <Usage Id="NuGet.Protocol" Version="4.3.0-preview1-2500" />
@@ -288,20 +244,13 @@
     <Usage Id="NuGet.Versioning" Version="4.3.0-preview1-2500" />
     <Usage Id="NuGet.Versioning" Version="4.3.0-preview2-4095" />
     <Usage Id="NuGet.Versioning" Version="4.3.0" />
+    <Usage Id="NuGet.Versioning" Version="4.4.0" />
     <Usage Id="NuGet.Versioning" Version="4.7.0+9245481f357ae542f92e6bc5e504fc898cfe5fc0" />
     <Usage Id="NUnit3.DotNetNew.Template" Version="1.5.1" />
-<<<<<<< HEAD
-    <Usage Id="OpenCover" Version="4.6.519" />
     <Usage Id="optimization.linux-x64.PGO.CoreCLR" Version="99.99.99-master-20180716-0324" />
     <Usage Id="optimization.PGO.CoreCLR" Version="99.99.99-master-20180716-0324" />
     <Usage Id="optimization.windows_nt-x64.PGO.CoreCLR" Version="99.99.99-master-20180716-0324" />
     <Usage Id="optimization.windows_nt-x86.PGO.CoreCLR" Version="99.99.99-master-20180716-0324" />
-=======
-    <Usage Id="optimization.linux-x64.PGO.CoreCLR" Version="2.2.0-release-20180912-0041" />
-    <Usage Id="optimization.PGO.CoreCLR" Version="2.2.0-release-20180912-0041" />
-    <Usage Id="optimization.windows_nt-x64.PGO.CoreCLR" Version="2.2.0-release-20180912-0041" />
-    <Usage Id="optimization.windows_nt-x86.PGO.CoreCLR" Version="2.2.0-release-20180912-0041" />
->>>>>>> 9a9dda28
     <Usage Id="Pdb2Pdb" Version="1.1.0-beta1-62316-01" />
     <Usage Id="RoslynTools.RepoToolset" Version="1.0.0-beta2-62805-03" />
     <Usage Id="runtime.any.System.Collections" Version="4.0.11" Rid="any" />
@@ -339,13 +288,10 @@
     <Usage Id="runtime.any.System.Threading.Timer" Version="4.0.1" Rid="any" />
     <Usage Id="runtime.any.System.Threading.Timer" Version="4.3.0" Rid="any" />
     <Usage Id="runtime.debian.8-x64.runtime.native.System.Security.Cryptography.OpenSsl" Version="4.3.0" Rid="debian.8-x64" />
-    <Usage Id="runtime.debian.8-x64.runtime.native.System.Security.Cryptography.OpenSsl" Version="4.3.1" Rid="debian.8-x64" />
     <Usage Id="runtime.debian.8-x64.runtime.native.System.Security.Cryptography.OpenSsl" Version="4.3.2" Rid="debian.8-x64" />
     <Usage Id="runtime.fedora.23-x64.runtime.native.System.Security.Cryptography.OpenSsl" Version="4.3.0" Rid="fedora.23-x64" />
-    <Usage Id="runtime.fedora.23-x64.runtime.native.System.Security.Cryptography.OpenSsl" Version="4.3.1" Rid="fedora.23-x64" />
     <Usage Id="runtime.fedora.23-x64.runtime.native.System.Security.Cryptography.OpenSsl" Version="4.3.2" Rid="fedora.23-x64" />
     <Usage Id="runtime.fedora.24-x64.runtime.native.System.Security.Cryptography.OpenSsl" Version="4.3.0" Rid="fedora.24-x64" />
-    <Usage Id="runtime.fedora.24-x64.runtime.native.System.Security.Cryptography.OpenSsl" Version="4.3.1" Rid="fedora.24-x64" />
     <Usage Id="runtime.fedora.24-x64.runtime.native.System.Security.Cryptography.OpenSsl" Version="4.3.2" Rid="fedora.24-x64" />
     <Usage Id="runtime.linux-x64.Microsoft.NETCore.App" Version="2.0.0" Rid="linux-x64" />
     <Usage Id="runtime.linux-x64.Microsoft.NETCore.App" Version="2.1.5" Rid="linux-x64" />
@@ -373,13 +319,10 @@
     <Usage Id="runtime.native.System.Security.Cryptography" Version="4.0.1" />
     <Usage Id="runtime.native.System.Security.Cryptography.Apple" Version="4.3.0" />
     <Usage Id="runtime.native.System.Security.Cryptography.OpenSsl" Version="4.3.0" />
-    <Usage Id="runtime.native.System.Security.Cryptography.OpenSsl" Version="4.3.1" />
     <Usage Id="runtime.native.System.Security.Cryptography.OpenSsl" Version="4.3.2" />
     <Usage Id="runtime.opensuse.13.2-x64.runtime.native.System.Security.Cryptography.OpenSsl" Version="4.3.0" Rid="opensuse.13.2-x64" />
-    <Usage Id="runtime.opensuse.13.2-x64.runtime.native.System.Security.Cryptography.OpenSsl" Version="4.3.1" Rid="opensuse.13.2-x64" />
     <Usage Id="runtime.opensuse.13.2-x64.runtime.native.System.Security.Cryptography.OpenSsl" Version="4.3.2" Rid="opensuse.13.2-x64" />
     <Usage Id="runtime.opensuse.42.1-x64.runtime.native.System.Security.Cryptography.OpenSsl" Version="4.3.0" Rid="opensuse.42.1-x64" />
-    <Usage Id="runtime.opensuse.42.1-x64.runtime.native.System.Security.Cryptography.OpenSsl" Version="4.3.1" Rid="opensuse.42.1-x64" />
     <Usage Id="runtime.opensuse.42.1-x64.runtime.native.System.Security.Cryptography.OpenSsl" Version="4.3.2" Rid="opensuse.42.1-x64" />
     <Usage Id="runtime.osx-x64.Microsoft.NETCore.App" Version="2.0.0" Rid="osx-x64" />
     <Usage Id="runtime.osx-x64.Microsoft.NETCore.DotNetAppHost" Version="2.0.0" Rid="osx-x64" />
@@ -387,19 +330,14 @@
     <Usage Id="runtime.osx-x64.Microsoft.NETCore.DotNetHostResolver" Version="2.0.0" Rid="osx-x64" />
     <Usage Id="runtime.osx.10.10-x64.runtime.native.System.Security.Cryptography.Apple" Version="4.3.0" Rid="osx.10.10-x64" />
     <Usage Id="runtime.osx.10.10-x64.runtime.native.System.Security.Cryptography.OpenSsl" Version="4.3.0" Rid="osx.10.10-x64" />
-    <Usage Id="runtime.osx.10.10-x64.runtime.native.System.Security.Cryptography.OpenSsl" Version="4.3.1" Rid="osx.10.10-x64" />
     <Usage Id="runtime.osx.10.10-x64.runtime.native.System.Security.Cryptography.OpenSsl" Version="4.3.2" Rid="osx.10.10-x64" />
     <Usage Id="runtime.rhel.7-x64.runtime.native.System.Security.Cryptography.OpenSsl" Version="4.3.0" Rid="rhel.7-x64" />
-    <Usage Id="runtime.rhel.7-x64.runtime.native.System.Security.Cryptography.OpenSsl" Version="4.3.1" Rid="rhel.7-x64" />
     <Usage Id="runtime.rhel.7-x64.runtime.native.System.Security.Cryptography.OpenSsl" Version="4.3.2" Rid="rhel.7-x64" />
     <Usage Id="runtime.ubuntu.14.04-x64.runtime.native.System.Security.Cryptography.OpenSsl" Version="4.3.0" Rid="ubuntu.14.04-x64" />
-    <Usage Id="runtime.ubuntu.14.04-x64.runtime.native.System.Security.Cryptography.OpenSsl" Version="4.3.1" Rid="ubuntu.14.04-x64" />
     <Usage Id="runtime.ubuntu.14.04-x64.runtime.native.System.Security.Cryptography.OpenSsl" Version="4.3.2" Rid="ubuntu.14.04-x64" />
     <Usage Id="runtime.ubuntu.16.04-x64.runtime.native.System.Security.Cryptography.OpenSsl" Version="4.3.0" Rid="ubuntu.16.04-x64" />
-    <Usage Id="runtime.ubuntu.16.04-x64.runtime.native.System.Security.Cryptography.OpenSsl" Version="4.3.1" Rid="ubuntu.16.04-x64" />
     <Usage Id="runtime.ubuntu.16.04-x64.runtime.native.System.Security.Cryptography.OpenSsl" Version="4.3.2" Rid="ubuntu.16.04-x64" />
     <Usage Id="runtime.ubuntu.16.10-x64.runtime.native.System.Security.Cryptography.OpenSsl" Version="4.3.0" Rid="ubuntu.16.10-x64" />
-    <Usage Id="runtime.ubuntu.16.10-x64.runtime.native.System.Security.Cryptography.OpenSsl" Version="4.3.1" Rid="ubuntu.16.10-x64" />
     <Usage Id="runtime.ubuntu.16.10-x64.runtime.native.System.Security.Cryptography.OpenSsl" Version="4.3.2" Rid="ubuntu.16.10-x64" />
     <Usage Id="runtime.unix.Microsoft.Win32.Primitives" Version="4.3.0" Rid="unix" />
     <Usage Id="runtime.unix.System.Console" Version="4.3.0" Rid="unix" />
@@ -460,6 +398,7 @@
     <Usage Id="runtime.win7.System.Private.Uri" Version="4.0.1" Rid="win7" />
     <Usage Id="runtime.win7.System.Private.Uri" Version="4.0.2" Rid="win7" />
     <Usage Id="runtime.win7.System.Private.Uri" Version="4.3.0" Rid="win7" />
+    <Usage Id="SourceLink.Create.CommandLine" Version="2.8.0" />
     <Usage Id="StyleCop.Analyzers" Version="1.0.1" />
     <Usage Id="System.AppContext" Version="4.1.0" />
     <Usage Id="System.AppContext" Version="4.3.0" />
@@ -502,7 +441,6 @@
     <Usage Id="System.Diagnostics.Debug" Version="4.3.0" />
     <Usage Id="System.Diagnostics.DiagnosticSource" Version="4.0.0" />
     <Usage Id="System.Diagnostics.DiagnosticSource" Version="4.3.0" />
-    <Usage Id="System.Diagnostics.DiagnosticSource" Version="4.3.1" />
     <Usage Id="System.Diagnostics.DiagnosticSource" Version="4.4.0" />
     <Usage Id="System.Diagnostics.FileVersionInfo" Version="4.0.0" />
     <Usage Id="System.Diagnostics.FileVersionInfo" Version="4.3.0" />
@@ -518,10 +456,6 @@
     <Usage Id="System.Diagnostics.TraceSource" Version="4.3.0" />
     <Usage Id="System.Diagnostics.Tracing" Version="4.1.0" />
     <Usage Id="System.Diagnostics.Tracing" Version="4.3.0" />
-<<<<<<< HEAD
-    <Usage Id="System.Drawing.Common.TestData" Version="1.0.6" />
-=======
->>>>>>> 9a9dda28
     <Usage Id="System.Dynamic.Runtime" Version="4.0.11" />
     <Usage Id="System.Dynamic.Runtime" Version="4.3.0" />
     <Usage Id="System.Globalization" Version="4.0.11" />
@@ -563,7 +497,6 @@
     <Usage Id="System.Net.Http" Version="4.1.1" />
     <Usage Id="System.Net.Http" Version="4.1.2" />
     <Usage Id="System.Net.Http" Version="4.3.0" />
-    <Usage Id="System.Net.Http" Version="4.3.2" />
     <Usage Id="System.Net.Http" Version="4.3.3" />
     <Usage Id="System.Net.NameResolution" Version="4.0.0" />
     <Usage Id="System.Net.NameResolution" Version="4.3.0" />
@@ -574,22 +507,13 @@
     <Usage Id="System.Net.Security" Version="4.0.0" />
     <Usage Id="System.Net.Security" Version="4.0.1" />
     <Usage Id="System.Net.Security" Version="4.3.0" />
-    <Usage Id="System.Net.Security" Version="4.3.1" />
     <Usage Id="System.Net.Sockets" Version="4.1.0" />
     <Usage Id="System.Net.Sockets" Version="4.3.0" />
-<<<<<<< HEAD
-    <Usage Id="System.Net.TestData" Version="1.0.1-prerelease" />
-=======
->>>>>>> 9a9dda28
     <Usage Id="System.Net.WebHeaderCollection" Version="4.0.1" />
     <Usage Id="System.Net.WebHeaderCollection" Version="4.3.0" />
     <Usage Id="System.Numerics.Vectors" Version="4.1.1" />
     <Usage Id="System.Numerics.Vectors" Version="4.3.0" />
-<<<<<<< HEAD
     <Usage Id="System.Numerics.Vectors" Version="4.4.0" />
-    <Usage Id="System.ObjectModel" Version="4.0.12-rc2-24027" />
-=======
->>>>>>> 9a9dda28
     <Usage Id="System.ObjectModel" Version="4.0.12" />
     <Usage Id="System.ObjectModel" Version="4.3.0" />
     <Usage Id="System.Private.DataContractSerialization" Version="4.1.1" />
@@ -624,11 +548,7 @@
     <Usage Id="System.Resources.Writer" Version="4.0.0" />
     <Usage Id="System.Runtime" Version="4.1.0" />
     <Usage Id="System.Runtime" Version="4.3.0" />
-<<<<<<< HEAD
     <Usage Id="System.Runtime.CompilerServices.Unsafe" Version="4.5.0" />
-    <Usage Id="System.Runtime.Extensions" Version="4.1.0-rc2-24027" />
-=======
->>>>>>> 9a9dda28
     <Usage Id="System.Runtime.Extensions" Version="4.1.0" />
     <Usage Id="System.Runtime.Extensions" Version="4.3.0" />
     <Usage Id="System.Runtime.Handles" Version="4.0.1" />
@@ -670,11 +590,7 @@
     <Usage Id="System.Security.Principal.Windows" Version="4.0.0" />
     <Usage Id="System.Security.Principal.Windows" Version="4.3.0" />
     <Usage Id="System.Spatial" Version="5.6.4" />
-<<<<<<< HEAD
     <Usage Id="System.Spatial" Version="5.8.2" />
-    <Usage Id="System.Text.Encoding" Version="4.0.11-rc2-24027" />
-=======
->>>>>>> 9a9dda28
     <Usage Id="System.Text.Encoding" Version="4.0.11" />
     <Usage Id="System.Text.Encoding" Version="4.3.0" />
     <Usage Id="System.Text.Encoding.CodePages" Version="4.0.1" />
@@ -722,38 +638,6 @@
     <Usage Id="WindowsAzure.Storage" Version="8.4.0" />
     <Usage Id="XliffTasks" Version="0.2.0-beta-000081" />
     <Usage Id="XliffTasks" Version="0.2.0-beta-62730-03" />
-<<<<<<< HEAD
-    <Usage Id="xunit" Version="2.2.0-beta2-build3300" />
-    <Usage Id="xunit" Version="2.3.1" />
-    <Usage Id="xunit.abstractions" Version="2.0.1-rc2" />
-    <Usage Id="xunit.abstractions" Version="2.0.1" />
-    <Usage Id="xunit.analyzers" Version="0.7.0" />
-    <Usage Id="xunit.assert" Version="2.2.0-beta2-build3300" />
-    <Usage Id="xunit.assert" Version="2.3.0" />
-    <Usage Id="xunit.assert" Version="2.3.1" />
-    <Usage Id="xunit.console" Version="2.3.1" />
-    <Usage Id="xunit.console.netcore" Version="2.2.0-preview1-02915-01" />
-    <Usage Id="xunit.core" Version="2.2.0-beta2-build3300" />
-    <Usage Id="xunit.core" Version="2.3.0" />
-    <Usage Id="xunit.core" Version="2.3.1" />
-    <Usage Id="xunit.extensibility.core" Version="2.2.0-beta2-build3300" />
-    <Usage Id="xunit.extensibility.core" Version="2.3.0" />
-    <Usage Id="xunit.extensibility.core" Version="2.3.1" />
-    <Usage Id="xunit.extensibility.execution" Version="2.2.0-beta2-build3300" />
-    <Usage Id="xunit.extensibility.execution" Version="2.3.0" />
-    <Usage Id="xunit.extensibility.execution" Version="2.3.1" />
-    <Usage Id="xunit.performance.api" Version="1.0.0-beta-build0019" />
-    <Usage Id="xunit.performance.core" Version="1.0.0-beta-build0019" />
-    <Usage Id="xunit.performance.execution" Version="1.0.0-beta-build0019" />
-    <Usage Id="xunit.performance.metrics" Version="1.0.0-beta-build0019" />
-    <Usage Id="xunit.runner.console" Version="2.3.1" />
-    <Usage Id="xunit.runner.reporters" Version="2.3.1" />
-    <Usage Id="xunit.runner.utility" Version="2.2.0-beta2-build3300" />
-    <Usage Id="xunit.runner.utility" Version="2.3.1" />
-    <Usage Id="xunit.runner.visualstudio" Version="2.3.0" />
-    <Usage Id="xunit.runner.visualstudio" Version="2.3.1" />
-=======
     <Usage Id="XliffTasks" Version="0.2.0-beta-63004-01" />
->>>>>>> 9a9dda28
   </Usages>
 </UsageData>